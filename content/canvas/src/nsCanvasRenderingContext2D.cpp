--- conflicted
+++ resolved
@@ -854,18 +854,15 @@
 void
 nsCanvasRenderingContext2D::Destroy()
 {
-<<<<<<< HEAD
     ContentProcessParent* allocator = ContentProcessParent::GetSingleton(PR_FALSE);
     if (allocator && gfxSharedImageSurface::IsSharedImage(mSurface)) {
         Shmem &mem = static_cast<gfxSharedImageSurface*>(mSurface.get())->GetShmem();
         allocator->DeallocShmem(mem);
     }
-    if (mValid)
-=======
+
     // only do this for non-docshell created contexts,
     // since those are the ones that we created a surface for
     if (mValid && !mDocShell)
->>>>>>> 75a2c8a1
         gCanvasMemoryUsed -= mWidth * mHeight * 4;
 
     mSurface = nsnull;
