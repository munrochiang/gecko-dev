--- conflicted
+++ resolved
@@ -80,14 +80,9 @@
     /* Check that we get OOM. */
     CHECK(!ok);
     CHECK(!JS_IsExceptionPending(cx));
-<<<<<<< HEAD
     CHECK_EQUAL(errorCount, 1);
-    CHECK(!customGCChunkAllocator.pool);
-=======
-    CHECK(errorCount == 1);
     CHECK(!customGCChunkAllocator.pool[0]);
     CHECK(!customGCChunkAllocator.pool[1]);
->>>>>>> 0255e1a3
     JS_GC(cx);
     JS_ToggleOptions(cx, JSOPTION_JIT);
     EVAL("(function() {"
