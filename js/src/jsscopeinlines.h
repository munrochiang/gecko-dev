--- conflicted
+++ resolved
@@ -61,49 +61,10 @@
 inline bool
 JSObject::updateFlags(JSContext *cx, jsid id, bool isDefinitelyAtom)
 {
-<<<<<<< HEAD
     jsuint index;
     if (!isDefinitelyAtom && js_IdIsIndex(id, &index)) {
         if (!setIndexed(cx))
             return false;
-=======
-    JS_ASSERT(!singleton);
-
-    /*
-     * Empty shapes can only be on the default 'new' type for a prototype.
-     * Objects with a common prototype use the same shape lineage, even if
-     * their prototypes differ.
-     */
-    JS_ASSERT(this == proto->newType);
-
-    JS_ASSERT(kind >= js::gc::FINALIZE_OBJECT0 && kind <= js::gc::FINALIZE_OBJECT_LAST);
-    int i = kind - js::gc::FINALIZE_OBJECT0;
-
-    if (!emptyShapes) {
-        emptyShapes = (js::HeapPtr<js::EmptyShape>*)
-            cx->calloc_(sizeof(js::HeapPtr<js::EmptyShape>) * js::gc::FINALIZE_OBJECT_LIMIT);
-        if (!emptyShapes)
-            return NULL;
-
-        /*
-         * Always fill in emptyShapes[0], so canProvideEmptyShape works.
-         * Other empty shapes are filled in lazily.
-         */
-        emptyShapes[0].init(js::EmptyShape::create(cx, aclasp));
-        if (!emptyShapes[0]) {
-            cx->free_(emptyShapes);
-            emptyShapes = NULL;
-            return NULL;
-        }
-    }
-
-    JS_ASSERT(aclasp == emptyShapes[0]->getClass());
-
-    if (!emptyShapes[i]) {
-        emptyShapes[i].init(js::EmptyShape::create(cx, aclasp));
-        if (!emptyShapes[i])
-            return NULL;
->>>>>>> 2d26cc32
     }
     return true;
 }
@@ -132,28 +93,8 @@
     JSObject *parent = this->parent;
     uint32 flags = (this->flags & OBJECT_FLAG_MASK);
 
-<<<<<<< HEAD
     uint32 span = slotSpan();
     PropertyTable *table = &this->table();
-=======
-inline bool
-StringObject::init(JSContext *cx, JSString *str)
-{
-    JS_ASSERT(nativeEmpty());
-
-    const Shape *shape = cx->compartment->initialStringShape;
-    if (shape) {
-        setLastProperty(shape);
-    } else {
-        shape = assignInitialShape(cx);
-        if (!shape)
-            return false;
-        cx->compartment->initialStringShape = shape;
-    }
-    JS_ASSERT(shape == lastProperty());
-    JS_ASSERT(!nativeEmpty());
-    JS_ASSERT(nativeLookup(cx, ATOM_TO_JSID(cx->runtime->atomState.lengthAtom))->slot == LENGTH_SLOT);
->>>>>>> 2d26cc32
 
     *this = *other;
     setOwned(other);
@@ -213,56 +154,28 @@
     JSDHashNumber hash = jsuword(base()->unowned());
 
     /* Accumulate from least to most random so the low bits are most random. */
-<<<<<<< HEAD
     hash = JS_ROTATE_LEFT32(hash, 4) ^ (flags & PUBLIC_FLAGS);
     hash = JS_ROTATE_LEFT32(hash, 4) ^ attrs;
     hash = JS_ROTATE_LEFT32(hash, 4) ^ shortid_;
     hash = JS_ROTATE_LEFT32(hash, 4) ^ maybeSlot();
-    hash = JS_ROTATE_LEFT32(hash, 4) ^ JSID_BITS(propid_);
-=======
-    JS_ASSERT_IF(isMethod(), !rawSetter);
-    if (getter())
-        hash = JS_ROTATE_LEFT32(hash, 4) ^ jsuword(getter());
-    if (setter())
-        hash = JS_ROTATE_LEFT32(hash, 4) ^ jsuword(setter());
-    hash = JS_ROTATE_LEFT32(hash, 4) ^ (flags & PUBLIC_FLAGS);
-    hash = JS_ROTATE_LEFT32(hash, 4) ^ attrs;
-    hash = JS_ROTATE_LEFT32(hash, 4) ^ shortid;
-    hash = JS_ROTATE_LEFT32(hash, 4) ^ slot;
-    hash = JS_ROTATE_LEFT32(hash, 4) ^ JSID_BITS(propid.get());
->>>>>>> 2d26cc32
+    hash = JS_ROTATE_LEFT32(hash, 4) ^ JSID_BITS(propid_.get());
     return hash;
 }
 
 inline bool
 Shape::matches(const js::Shape *other) const
 {
-<<<<<<< HEAD
-    return propid_ == other->propid_ &&
+    return propid_.get() == other->propid_.get() &&
            matchesParamsAfterId(other->base(), other->maybeSlot(), other->attrs,
                                 other->flags, other->shortid_);
-=======
-    JS_ASSERT(!JSID_IS_VOID(propid));
-    JS_ASSERT(!JSID_IS_VOID(other->propid));
-    return propid.get() == other->propid.get() &&
-           matchesParamsAfterId(other->getter(), other->setter(), other->slot, other->attrs,
-                                other->flags, other->shortid);
->>>>>>> 2d26cc32
 }
 
 inline bool
 Shape::matchesParamsAfterId(BaseShape *base, uint32 aslot,
                             uintN aattrs, uintN aflags, intN ashortid) const
 {
-<<<<<<< HEAD
     return base->unowned() == this->base()->unowned() &&
            maybeSlot() == aslot &&
-=======
-    JS_ASSERT(!JSID_IS_VOID(propid));
-    return getter() == agetter &&
-           setter() == asetter &&
-           slot == aslot &&
->>>>>>> 2d26cc32
            attrs == aattrs &&
            ((flags ^ aflags) & PUBLIC_FLAGS) == 0 &&
            shortid_ == ashortid;
@@ -349,42 +262,8 @@
     *dictp = this;
 }
 
-<<<<<<< HEAD
 void
-Shape::initDictionaryShape(const Shape &child, Shape **dictp)
-=======
-inline
-EmptyShape::EmptyShape(JSCompartment *comp, js::Class *aclasp)
-  : js::Shape(comp, aclasp)
-{}
-
-/* static */ inline EmptyShape *
-EmptyShape::ensure(JSContext *cx, js::Class *clasp, ReadBarriered<EmptyShape> *shapep)
-{
-    EmptyShape *shape = shapep->get();
-    if (!shape) {
-        if (!(shape = create(cx, clasp)))
-            return NULL;
-        shapep->set(shape);
-    }
-    return shape;
-}
-
-/* static */ inline EmptyShape *
-EmptyShape::getEmptyArgumentsShape(JSContext *cx)
-{
-    return ensure(cx, &NormalArgumentsObjectClass, &cx->compartment->emptyArgumentsShape);
-}
-
-/* static */ inline EmptyShape *
-EmptyShape::getEmptyBlockShape(JSContext *cx)
-{
-    return ensure(cx, &BlockClass, &cx->compartment->emptyBlockShape);
-}
-
-/* static */ inline EmptyShape *
-EmptyShape::getEmptyCallShape(JSContext *cx)
->>>>>>> 2d26cc32
+Shape::initDictionaryShape(const Shape &child, HeapPtrShape *dictp)
 {
     UnownedBaseShape *base = child.base()->unowned();
 
@@ -409,7 +288,7 @@
 Shape::writeBarrierPre(const js::Shape *shape)
 {
 #ifdef JSGC_INCREMENTAL
-    if (!shape || shape == &sharedNonNative)
+    if (!shape)
         return;
 
     JSCompartment *comp = shape->compartment();
@@ -424,15 +303,33 @@
 }
 
 inline void
-Shape::readBarrier(const js::Shape *shape)
+Shape::readBarrier(const js::Shape *base)
 {
 #ifdef JSGC_INCREMENTAL
-    JSCompartment *comp = shape->compartment();
+    JSCompartment *comp = base->compartment();
     if (comp->needsBarrier())
-        MarkShapeUnbarriered(comp->barrierTracer(), shape, "read barrier");
+        MarkBaseShapeUnbarriered(comp->barrierTracer(), base, "read barrier");
 #endif
 }
 
+inline void
+BaseShape::writeBarrierPre(const BaseShape *base)
+{
+#ifdef JSGC_INCREMENTAL
+    if (!base)
+        return;
+
+    JSCompartment *comp = base->compartment();
+    if (comp->needsBarrier())
+        MarkBaseShapeUnbarriered(comp->barrierTracer(), base, "write barrier");
+#endif
+}
+
+inline void
+BaseShape::writeBarrierPost(const BaseShape *shape, void *addr)
+{
+}
+
 } /* namespace js */
 
 #endif /* jsscopeinlines_h___ */