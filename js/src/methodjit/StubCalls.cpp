/* -*- Mode: C++; tab-width: 4; indent-tabs-mode: nil; c-basic-offset: 4 -*-
 * vim: set ts=4 sw=4 et tw=99:
 *
 * ***** BEGIN LICENSE BLOCK *****
 * Version: MPL 1.1/GPL 2.0/LGPL 2.1
 *
 * The contents of this file are subject to the Mozilla Public License Version
 * 1.1 (the "License"); you may not use this file except in compliance with
 * the License. You may obtain a copy of the License at
 * http://www.mozilla.org/MPL/
 *
 * Software distributed under the License is distributed on an "AS IS" basis,
 * WITHOUT WARRANTY OF ANY KIND, either express or implied. See the License
 * for the specific language governing rights and limitations under the
 * License.
 *
 * The Original Code is Mozilla SpiderMonkey JavaScript 1.9 code, released
 * May 28, 2008.
 *
 * The Initial Developer of the Original Code is
 *   Brendan Eich <brendan@mozilla.org>
 *
 * Contributor(s):
 *   David Anderson <danderson@mozilla.com>
 *   David Mandelin <dmandelin@mozilla.com>
 *
 * Alternatively, the contents of this file may be used under the terms of
 * either of the GNU General Public License Version 2 or later (the "GPL"),
 * or the GNU Lesser General Public License Version 2.1 or later (the "LGPL"),
 * in which case the provisions of the GPL or the LGPL are applicable instead
 * of those above. If you wish to allow use of your version of this file only
 * under the terms of either the GPL or the LGPL, and not to allow others to
 * use your version of this file under the terms of the MPL, indicate your
 * decision by deleting the provisions above and replace them with the notice
 * and other provisions required by the GPL or the LGPL. If you do not delete
 * the provisions above, a recipient may use your version of this file under
 * the terms of any one of the MPL, the GPL or the LGPL.
 *
 * ***** END LICENSE BLOCK ***** */

#include "jscntxt.h"
#include "jsscope.h"
#include "jsobj.h"
#include "jslibmath.h"
#include "jsiter.h"
#include "jsnum.h"
#include "jsxml.h"
#include "jsstaticcheck.h"
#include "jsbool.h"
#include "assembler/assembler/MacroAssemblerCodeRef.h"
#include "jsiter.h"
#include "jstypes.h"
#include "methodjit/Compiler.h"
#include "methodjit/StubCalls.h"
#include "jstracer.h"

#include "jsinterpinlines.h"
#include "jspropertycache.h"
#include "jspropertycacheinlines.h"
#include "jsscopeinlines.h"
#include "jsscriptinlines.h"
#include "jsstrinlines.h"
#include "jsobjinlines.h"
#include "jscntxtinlines.h"
#include "jsatominlines.h"
#include "StubCalls-inl.h"
#include "jsfuninlines.h"
#include "jstypedarray.h"

#ifdef XP_WIN
# include "jswin.h"
#endif

#include "jsautooplen.h"

using namespace js;
using namespace js::mjit;
using namespace js::types;
using namespace JSC;

void JS_FASTCALL
stubs::BindName(VMFrame &f)
{
    PropertyCacheEntry *entry;

    /* Fast-path should have caught this. See comment in interpreter. */
    JS_ASSERT(f.fp()->scopeChain().getParent());

    JSAtom *atom;
    JSObject *obj2;
    JSContext *cx = f.cx;
    JSObject *obj = &f.fp()->scopeChain();
    JS_PROPERTY_CACHE(cx).test(cx, f.regs.pc, obj, obj2, entry, atom);
    if (atom) {
        jsid id = ATOM_TO_JSID(atom);
        obj = js_FindIdentifierBase(cx, &f.fp()->scopeChain(), id);
        if (!obj)
            THROW();
    }
    f.regs.sp++;
    f.regs.sp[-1].setObject(*obj);
}

void JS_FASTCALL
stubs::BindNameNoCache(VMFrame &f, JSAtom *atom)
{
    JSObject *obj = js_FindIdentifierBase(f.cx, &f.fp()->scopeChain(), ATOM_TO_JSID(atom));
    if (!obj)
        THROW();
    f.regs.sp[0].setObject(*obj);
}

JSObject * JS_FASTCALL
stubs::BindGlobalName(VMFrame &f)
{
    return f.fp()->scopeChain().getGlobal();
}

template<JSBool strict>
void JS_FASTCALL
stubs::SetName(VMFrame &f, JSAtom *origAtom)
{
    JSContext *cx = f.cx;

    Value rval = f.regs.sp[-1];
    Value &lref = f.regs.sp[-2];
    JSObject *obj = ValueToObject(cx, &lref);
    if (!obj)
        THROW();

    f.script()->typeMonitorAssign(cx, f.regs.pc, obj, ATOM_TO_JSID(origAtom), rval);

    do {
        PropertyCache *cache = &JS_PROPERTY_CACHE(cx);

        /*
         * Probe the property cache, specializing for two important
         * set-property cases. First:
         *
         *   function f(a, b, c) {
         *     var o = {p:a, q:b, r:c};
         *     return o;
         *   }
         *
         * or similar real-world cases, which evolve a newborn native
         * object predicatably through some bounded number of property
         * additions. And second:
         *
         *   o.p = x;
         *
         * in a frequently executed method or loop body, where p will
         * (possibly after the first iteration) always exist in native
         * object o.
         */
        PropertyCacheEntry *entry;
        JSObject *obj2;
        JSAtom *atom;
        if (cache->testForSet(cx, f.regs.pc, obj, &entry, &obj2, &atom)) {
            /*
             * Property cache hit, only partially confirmed by testForSet. We
             * know that the entry applies to regs.pc and that obj's shape
             * matches.
             *
             * The entry predicts either a new property to be added directly to
             * obj by this set, or on an existing "own" property, or on a
             * prototype property that has a setter.
             */
            const Shape *shape = entry->vword.toShape();
            JS_ASSERT_IF(shape->isDataDescriptor(), shape->writable());
            JS_ASSERT_IF(shape->hasSlot(), entry->vcapTag() == 0);

            /*
             * Fastest path: check whether obj already has the cached shape and
             * call NATIVE_SET and break to get out of the do-while(0). But we
             * can call NATIVE_SET only for a direct or proto-setter hit.
             */
            if (!entry->adding()) {
                if (entry->vcapTag() == 0 ||
                    ((obj2 = obj->getProto()) && obj2->shape() == entry->vshape()))
                {
#ifdef DEBUG
                    if (entry->directHit()) {
                        JS_ASSERT(obj->nativeContains(*shape));
                    } else {
                        JS_ASSERT(obj2->nativeContains(*shape));
                        JS_ASSERT(entry->vcapTag() == 1);
                        JS_ASSERT(entry->kshape != entry->vshape());
                        JS_ASSERT(!shape->hasSlot());
                    }
#endif

                    PCMETER(cache->pchits++);
                    PCMETER(cache->setpchits++);
                    NATIVE_SET(cx, obj, shape, entry, strict, &rval);
                    break;
                }
            } else {
                JS_ASSERT(obj->isExtensible());

                if (obj->nativeEmpty()) {
                    if (!obj->ensureClassReservedSlotsForEmptyObject(cx))
                        THROW();
                }

                uint32 slot;
                if (shape->previous() == obj->lastProperty() &&
                    entry->vshape() == cx->runtime->protoHazardShape &&
                    shape->hasDefaultSetter()) {
                    slot = shape->slot;
                    JS_ASSERT(slot == obj->slotSpan());

                    /*
                     * Fast path: adding a plain old property that was once at
                     * the frontier of the property tree, whose slot is next to
                     * claim among the already-allocated slots in obj, where
                     * shape->table has not been created yet.
                     */
                    PCMETER(cache->pchits++);
                    PCMETER(cache->addpchits++);

                    if (slot < obj->numSlots()) {
                        JS_ASSERT(obj->getSlot(slot).isUndefined());
                    } else {
                        if (!obj->allocSlot(cx, &slot))
                            THROW();
                        JS_ASSERT(slot == shape->slot);
                    }

                    /* Simply extend obj's property tree path with shape! */
                    obj->extend(cx, shape);

                    /*
                     * No method change check here because here we are adding a
                     * new property, not updating an existing slot's value that
                     * might contain a method of a branded shape.
                     */
                    obj->setSlot(slot, rval);

                    /*
                     * Purge the property cache of the id we may have just
                     * shadowed in obj's scope and proto chains.
                     */
                    js_PurgeScopeChain(cx, obj, shape->id);
                    break;
                }
            }
            PCMETER(cache->setpcmisses++);

            atom = origAtom;
        } else {
            JS_ASSERT(atom);
        }

        jsid id = ATOM_TO_JSID(atom);
        if (entry && JS_LIKELY(!obj->getOps()->setProperty)) {
            uintN defineHow;
            JSOp op = JSOp(*f.regs.pc);
            if (op == JSOP_SETMETHOD)
                defineHow = JSDNP_CACHE_RESULT | JSDNP_SET_METHOD;
            else if (op == JSOP_SETNAME)
                defineHow = JSDNP_CACHE_RESULT | JSDNP_UNQUALIFIED;
            else
                defineHow = JSDNP_CACHE_RESULT;
            if (!js_SetPropertyHelper(cx, obj, id, defineHow, &rval, strict))
                THROW();
        } else {
            if (!obj->setProperty(cx, id, &rval, strict))
                THROW();
        }
    } while (0);

    f.regs.sp[-2] = f.regs.sp[-1];
}

template void JS_FASTCALL stubs::SetName<true>(VMFrame &f, JSAtom *origAtom);
template void JS_FASTCALL stubs::SetName<false>(VMFrame &f, JSAtom *origAtom);

template<JSBool strict>
void JS_FASTCALL
stubs::SetPropNoCache(VMFrame &f, JSAtom *atom)
{
    JSObject *obj = ValueToObject(f.cx, &f.regs.sp[-2]);
    if (!obj)
        THROW();
    Value rval = f.regs.sp[-1];

    f.script()->typeMonitorAssign(f.cx, f.regs.pc, obj, ATOM_TO_JSID(atom), rval);

    if (!obj->setProperty(f.cx, ATOM_TO_JSID(atom), &f.regs.sp[-1], strict))
        THROW();
    f.regs.sp[-2] = rval;
}

template void JS_FASTCALL stubs::SetPropNoCache<true>(VMFrame &f, JSAtom *origAtom);
template void JS_FASTCALL stubs::SetPropNoCache<false>(VMFrame &f, JSAtom *origAtom);

template<JSBool strict>
void JS_FASTCALL
stubs::SetGlobalNameNoCache(VMFrame &f, JSAtom *atom)
{
    JSContext *cx = f.cx;

    Value rval = f.regs.sp[-1];
    Value &lref = f.regs.sp[-2];
    JSObject *obj = ValueToObject(cx, &lref);
    if (!obj)
        THROW();
    jsid id = ATOM_TO_JSID(atom);

    f.script()->typeMonitorAssign(cx, f.regs.pc, obj, id, rval);

    if (!obj->setProperty(cx, id, &rval, strict))
        THROW();

    f.regs.sp[-2] = f.regs.sp[-1];
}

template void JS_FASTCALL stubs::SetGlobalNameNoCache<true>(VMFrame &f, JSAtom *atom);
template void JS_FASTCALL stubs::SetGlobalNameNoCache<false>(VMFrame &f, JSAtom *atom);

template<JSBool strict>
void JS_FASTCALL
stubs::SetGlobalName(VMFrame &f, JSAtom *atom)
{
    SetName<strict>(f, atom);
}

template void JS_FASTCALL stubs::SetGlobalName<true>(VMFrame &f, JSAtom *atom);
template void JS_FASTCALL stubs::SetGlobalName<false>(VMFrame &f, JSAtom *atom);

static JSObject *
NameOp(VMFrame &f, JSObject *obj, bool callname = false)
{
    JSContext *cx = f.cx;

    const Shape *shape;
    Value rval;

    PropertyCacheEntry *entry;
    JSObject *obj2;
    JSAtom *atom;
    JS_PROPERTY_CACHE(cx).test(cx, f.regs.pc, obj, obj2, entry, atom);
    if (!atom) {
        if (entry->vword.isFunObj()) {
            f.regs.sp++;
            f.regs.sp[-1].setObject(entry->vword.toFunObj());
        } else if (entry->vword.isSlot()) {
            uintN slot = entry->vword.toSlot();
            f.regs.sp++;
            f.regs.sp[-1] = obj2->nativeGetSlot(slot);
        } else {
            JS_ASSERT(entry->vword.isShape());
            shape = entry->vword.toShape();
            NATIVE_GET(cx, obj, obj2, shape, JSGET_METHOD_BARRIER, &rval, return NULL);
            f.regs.sp++;
            f.regs.sp[-1] = rval;
        }

        /*
         * Push results, the same as below, but with a prop$ hit there
         * is no need to test for the unusual and uncacheable case where
         * the caller determines |this|.
         */
#if DEBUG
        Class *clasp;
        JS_ASSERT(!obj->getParent() ||
                  (clasp = obj->getClass()) == &js_CallClass ||
                  clasp == &js_BlockClass ||
                  clasp == &js_DeclEnvClass);
#endif
        if (callname) {
            f.regs.sp++;
            f.regs.sp[-1].setUndefined();
        }
        return obj;
    }

    jsid id;
    id = ATOM_TO_JSID(atom);
    JSProperty *prop;
    if (!js_FindPropertyHelper(cx, id, true, &obj, &obj2, &prop))
        return NULL;
    if (!prop) {
        /* Kludge to allow (typeof foo == "undefined") tests. */
        JSOp op2 = js_GetOpcode(cx, f.fp()->script(), f.regs.pc + JSOP_NAME_LENGTH);
        if (op2 == JSOP_TYPEOF) {
            f.regs.sp++;
            f.regs.sp[-1].setUndefined();
            return obj;
        }
        ReportAtomNotDefined(cx, atom);
        return NULL;
    }

    /* Take the slow path if prop was not found in a native object. */
    if (!obj->isNative() || !obj2->isNative()) {
        if (!obj->getProperty(cx, id, &rval))
            return NULL;
    } else {
        shape = (Shape *)prop;
        JSObject *normalized = obj;
        if (normalized->getClass() == &js_WithClass && !shape->hasDefaultGetter())
            normalized = js_UnwrapWithObject(cx, normalized);
        NATIVE_GET(cx, normalized, obj2, shape, JSGET_METHOD_BARRIER, &rval, return NULL);
    }

    f.regs.sp++;
    f.regs.sp[-1] = rval;

    if (rval.isUndefined())
        f.script()->typeMonitorUndefined(cx, f.regs.pc, 0);

    if (callname) {
        Class *clasp;
        JSObject *thisp = obj;
        if (!thisp->getParent() ||
            (clasp = thisp->getClass()) == &js_CallClass ||
            clasp == &js_BlockClass ||
            clasp == &js_DeclEnvClass) {
            f.regs.sp++;
            f.regs.sp[-1].setUndefined();
        } else {
            thisp = thisp->thisObject(cx);
            if (!thisp)
                return NULL;
            f.regs.sp++;
            f.regs.sp[-1].setObject(*thisp);
        }
    }
    return obj;
}

void JS_FASTCALL
stubs::Name(VMFrame &f)
{
    if (!NameOp(f, &f.fp()->scopeChain()))
        THROW();
}

void JS_FASTCALL
stubs::GetGlobalName(VMFrame &f)
{
    JSObject *globalObj = f.fp()->scopeChain().getGlobal();
    if (!NameOp(f, globalObj))
         THROW();
}

void JS_FASTCALL
stubs::GetElem(VMFrame &f)
{
    JSContext *cx = f.cx;
    JSFrameRegs &regs = f.regs;

    Value &lref = regs.sp[-2];
    Value &rref = regs.sp[-1];
    if (lref.isString() && rref.isInt32()) {
        JSString *str = lref.toString();
        int32_t i = rref.toInt32();
        if ((size_t)i < str->length()) {
            str = JSString::getUnitString(cx, str, (size_t)i);
            if (!str)
                THROW();
            f.regs.sp[-2].setString(str);
            return;
        }
    }

    JSObject *obj = ValueToObject(cx, &lref);
    if (!obj)
        THROW();

    const Value *copyFrom;
    Value rval;
    jsid id;
    if (rref.isInt32()) {
        int32_t i = rref.toInt32();
        if (obj->isDenseArray()) {
            jsuint idx = jsuint(i);

            if (idx < obj->getDenseArrayInitializedLength()) {
                copyFrom = obj->addressOfDenseArrayElement(idx);
                if (!copyFrom->isMagic())
                    goto end_getelem;
            }
        } else if (obj->isArguments()) {
            uint32 arg = uint32(i);

            if (arg < obj->getArgsInitialLength()) {
                copyFrom = obj->addressOfArgsElement(arg);
                if (!copyFrom->isMagic()) {
                    if (JSStackFrame *afp = (JSStackFrame *) obj->getPrivate())
                        copyFrom = &afp->canonicalActualArg(arg);
                    goto end_getelem;
                }
            }
        }
        if (JS_LIKELY(INT_FITS_IN_JSID(i)))
            id = INT_TO_JSID(i);
        else
            goto intern_big_int;

    } else {
        int32_t i;
        if (ValueFitsInInt32(rref, &i) && INT_FITS_IN_JSID(i)) {
            id = INT_TO_JSID(i);
        } else {
          intern_big_int:
            if (!js_InternNonIntElementId(cx, obj, rref, &id))
                THROW();
        }
    }

    if (!obj->getProperty(cx, id, &rval))
        THROW();
    copyFrom = &rval;

  end_getelem:
    f.regs.sp[-2] = *copyFrom;
    if (copyFrom->isUndefined() || !rref.isInt32()) {
        if (rref.isInt32())
            cx->addTypeProperty(obj->getType(), NULL, TYPE_UNDEFINED);
        f.script()->typeMonitorResult(cx, regs.pc, 0, *copyFrom);
    }
}

static inline bool
FetchElementId(VMFrame &f, JSObject *obj, const Value &idval, jsid &id, Value *vp)
{
    int32_t i_;
    if (ValueFitsInInt32(idval, &i_) && INT_FITS_IN_JSID(i_)) {
        id = INT_TO_JSID(i_);
        return true;
    }
    return !!js_InternNonIntElementId(f.cx, obj, idval, &id, vp);
}

void JS_FASTCALL
stubs::CallElem(VMFrame &f)
{
    JSContext *cx = f.cx;
    JSFrameRegs &regs = f.regs;

    /* Find the object on which to look for |this|'s properties. */
    Value thisv = regs.sp[-2];
    JSObject *thisObj = ValuePropertyBearer(cx, thisv, -2);
    if (!thisObj)
        THROW();

    /* Fetch index and convert it to id suitable for use with thisObj. */
    jsid id;
    if (!FetchElementId(f, thisObj, regs.sp[-1], id, &regs.sp[-2]))
        THROW();

    /* Get or set the element. */
    if (!js_GetMethod(cx, thisObj, id, JSGET_NO_METHOD_BARRIER, &regs.sp[-2]))
        THROW();

#if JS_HAS_NO_SUCH_METHOD
    if (JS_UNLIKELY(regs.sp[-2].isUndefined()) && thisv.isObject()) {
        regs.sp[-2] = regs.sp[-1];
        regs.sp[-1].setObject(*thisObj);
        if (!js_OnUnknownMethod(cx, regs.sp - 2))
            THROW();
    } else
#endif
    {
        regs.sp[-1] = thisv;
    }
    if (regs.sp[-2].isUndefined() || !JSID_IS_INT(id))
        f.script()->typeMonitorResult(cx, regs.pc, 0, regs.sp[-2]);
}

template<JSBool strict>
void JS_FASTCALL
stubs::SetElem(VMFrame &f)
{
    JSContext *cx = f.cx;
    JSFrameRegs &regs = f.regs;

    Value &objval = regs.sp[-3];
    Value &idval  = regs.sp[-2];
    Value rval    = regs.sp[-1];

    JSObject *obj;
    jsid id;

    obj = ValueToObject(cx, &objval);
    if (!obj)
        THROW();

    if (!FetchElementId(f, obj, idval, id, &regs.sp[-2]))
        THROW();

    f.script()->typeMonitorAssign(cx, regs.pc, obj, id, retval, !JSID_IS_INT(id));

    do {
        if (obj->isDenseArray() && JSID_IS_INT(id)) {
            jsuint length = obj->getDenseArrayInitializedLength();
            jsint i = JSID_TO_INT(id);
            if ((jsuint)i < length) {
                if (obj->getDenseArrayElement(i).isMagic(JS_ARRAY_HOLE)) {
                    if (js_PrototypeHasIndexedProperties(cx, obj))
                        break;
                    if ((jsuint)i >= obj->getArrayLength())
                        obj->setArrayLength(cx, i + 1);
                }
                obj->setDenseArrayElement(i, rval);
                goto end_setelem;
            }
        }
    } while (0);
    if (!obj->setProperty(cx, id, &rval, strict))
        THROW();
  end_setelem:
    /* :FIXME: Moving the assigned object into the lowest stack slot
     * is a temporary hack. What we actually want is an implementation
     * of popAfterSet() that allows popping more than one value;
     * this logic can then be handled in Compiler.cpp. */
    regs.sp[-3] = regs.sp[-1];
}

template void JS_FASTCALL stubs::SetElem<true>(VMFrame &f);
template void JS_FASTCALL stubs::SetElem<false>(VMFrame &f);

void JS_FASTCALL
stubs::CallName(VMFrame &f)
{
    JSObject *obj = NameOp(f, &f.fp()->scopeChain(), true);
    if (!obj)
        THROW();
}

void JS_FASTCALL
stubs::BitOr(VMFrame &f)
{
    int32_t i, j;

    if (!ValueToECMAInt32(f.cx, f.regs.sp[-2], &i) ||
        !ValueToECMAInt32(f.cx, f.regs.sp[-1], &j)) {
        THROW();
    }
    i = i | j;
    f.regs.sp[-2].setInt32(i);
}

void JS_FASTCALL
stubs::BitXor(VMFrame &f)
{
    int32_t i, j;

    if (!ValueToECMAInt32(f.cx, f.regs.sp[-2], &i) ||
        !ValueToECMAInt32(f.cx, f.regs.sp[-1], &j)) {
        THROW();
    }
    i = i ^ j;
    f.regs.sp[-2].setInt32(i);
}

void JS_FASTCALL
stubs::BitAnd(VMFrame &f)
{
    int32_t i, j;

    if (!ValueToECMAInt32(f.cx, f.regs.sp[-2], &i) ||
        !ValueToECMAInt32(f.cx, f.regs.sp[-1], &j)) {
        THROW();
    }
    i = i & j;
    f.regs.sp[-2].setInt32(i);
}

void JS_FASTCALL
stubs::BitNot(VMFrame &f)
{
    int32_t i;

    if (!ValueToECMAInt32(f.cx, f.regs.sp[-1], &i))
        THROW();
    i = ~i;
    f.regs.sp[-1].setInt32(i);
}

void JS_FASTCALL
stubs::Lsh(VMFrame &f)
{
    int32_t i, j;
    if (!ValueToECMAInt32(f.cx, f.regs.sp[-2], &i))
        THROW();
    if (!ValueToECMAInt32(f.cx, f.regs.sp[-1], &j))
        THROW();
    i = i << (j & 31);
    f.regs.sp[-2].setInt32(i);
}

void JS_FASTCALL
stubs::Rsh(VMFrame &f)
{
    int32_t i, j;
    if (!ValueToECMAInt32(f.cx, f.regs.sp[-2], &i))
        THROW();
    if (!ValueToECMAInt32(f.cx, f.regs.sp[-1], &j))
        THROW();
    i = i >> (j & 31);
    f.regs.sp[-2].setInt32(i);
}

void JS_FASTCALL
stubs::Ursh(VMFrame &f)
{
    uint32_t u;
    if (!ValueToECMAUint32(f.cx, f.regs.sp[-2], &u))
        THROW();
    int32_t j;
    if (!ValueToECMAInt32(f.cx, f.regs.sp[-1], &j))
        THROW();

    u >>= (j & 31);

	if (!f.regs.sp[-2].setNumber(uint32(u)))
        f.script()->typeMonitorOverflow(f.cx, f.regs.pc, 0);
}

<<<<<<< HEAD
template <int32 N>
static inline bool
PostInc(VMFrame &f, Value *vp)
{
    double d;
    if (!ValueToNumber(f.cx, *vp, &d))
        return false;
    f.regs.sp++;
    f.regs.sp[-1].setNumber(d);
    d += N;
    if (!vp->setNumber(d))
        f.script()->typeMonitorOverflow(f.cx, f.regs.pc, 0);
    return true;
}

template <int32 N>
static inline bool
PreInc(VMFrame &f, Value *vp)
{
    double d;
    if (!ValueToNumber(f.cx, *vp, &d))
        return false;
    d += N;
    if (!vp->setNumber(d))
        f.script()->typeMonitorOverflow(f.cx, f.regs.pc, 0);
    f.regs.sp++;
    f.regs.sp[-1].setNumber(d);
    return true;
}

void JS_FASTCALL
stubs::VpInc(VMFrame &f, Value *vp)
{
    if (!PostInc<1>(f, vp))
        THROW();
}

void JS_FASTCALL
stubs::VpDec(VMFrame &f, Value *vp)
{
    if (!PostInc<-1>(f, vp))
        THROW();
}

void JS_FASTCALL
stubs::DecVp(VMFrame &f, Value *vp)
{
    if (!PreInc<-1>(f, vp))
        THROW();
}

void JS_FASTCALL
stubs::IncVp(VMFrame &f, Value *vp)
{
    if (!PreInc<1>(f, vp))
        THROW();
}

void JS_FASTCALL
stubs::LocalInc(VMFrame &f, uint32 slot)
{
    double d;
    if (!ValueToNumber(f.cx, f.regs.sp[-2], &d))
        THROW();
    f.regs.sp[-2].setNumber(d);
    if (!f.regs.sp[-1].setNumber(d + 1))
        f.script()->typeMonitorOverflow(f.cx, f.regs.pc, 0);
    f.fp()->slots()[slot] = f.regs.sp[-1];
}

void JS_FASTCALL
stubs::LocalDec(VMFrame &f, uint32 slot)
{
    double d;
    if (!ValueToNumber(f.cx, f.regs.sp[-2], &d))
        THROW();
    f.regs.sp[-2].setNumber(d);
    if (!f.regs.sp[-1].setNumber(d - 1))
        f.script()->typeMonitorOverflow(f.cx, f.regs.pc, 0);
    f.fp()->slots()[slot] = f.regs.sp[-1];
}

void JS_FASTCALL
stubs::IncLocal(VMFrame &f, uint32 slot)
{
    double d;
    if (!ValueToNumber(f.cx, f.regs.sp[-1], &d))
        THROW();
    if (!f.regs.sp[-1].setNumber(d + 1))
        f.script()->typeMonitorOverflow(f.cx, f.regs.pc, 0);
    f.fp()->slots()[slot] = f.regs.sp[-1];
}

void JS_FASTCALL
stubs::DecLocal(VMFrame &f, uint32 slot)
{
    double d;
    if (!ValueToNumber(f.cx, f.regs.sp[-1], &d))
        THROW();
    if (!f.regs.sp[-1].setNumber(d - 1))
        f.script()->typeMonitorOverflow(f.cx, f.regs.pc, 0);
    f.fp()->slots()[slot] = f.regs.sp[-1];
}

=======
>>>>>>> 5178abf4
template<JSBool strict>
void JS_FASTCALL
stubs::DefFun(VMFrame &f, JSFunction *fun)
{
    JSObject *obj2;

    JSContext *cx = f.cx;
    JSStackFrame *fp = f.fp();

    /*
     * A top-level function defined in Global or Eval code (see ECMA-262
     * Ed. 3), or else a SpiderMonkey extension: a named function statement in
     * a compound statement (not at the top statement level of global code, or
     * at the top level of a function body).
     */
    JSObject *obj = FUN_OBJECT(fun);

    if (FUN_NULL_CLOSURE(fun)) {
        /*
         * Even a null closure needs a parent for principals finding.
         * FIXME: bug 476950, although debugger users may also demand some kind
         * of scope link for debugger-assisted eval-in-frame.
         */
        obj2 = &fp->scopeChain();
    } else {
        JS_ASSERT(!fun->isFlatClosure());

        obj2 = GetScopeChainFast(cx, fp, JSOP_DEFFUN, JSOP_DEFFUN_LENGTH);
        if (!obj2)
            THROW();
    }

    /*
     * If static link is not current scope, clone fun's object to link to the
     * current scope via parent. We do this to enable sharing of compiled
     * functions among multiple equivalent scopes, amortizing the cost of
     * compilation over a number of executions.  Examples include XUL scripts
     * and event handlers shared among Firefox or other Mozilla app chrome
     * windows, and user-defined JS functions precompiled and then shared among
     * requests in server-side JS.
     */
    if (obj->getParent() != obj2) {
        obj = CloneFunctionObject(cx, fun, obj2);
        if (!obj)
            THROW();
    }

    /*
     * ECMA requires functions defined when entering Eval code to be
     * impermanent.
     */
    uintN attrs = fp->isEvalFrame()
                  ? JSPROP_ENUMERATE
                  : JSPROP_ENUMERATE | JSPROP_PERMANENT;

    /*
     * We define the function as a property of the variable object and not the
     * current scope chain even for the case of function expression statements
     * and functions defined by eval inside let or with blocks.
     */
    JSObject *parent = &fp->varobj(cx);

    /* ES5 10.5 (NB: with subsequent errata). */
    jsid id = ATOM_TO_JSID(fun->atom);
    JSProperty *prop = NULL;
    JSObject *pobj;
    if (!parent->lookupProperty(cx, id, &pobj, &prop))
        THROW();

    Value rval = ObjectValue(*obj);

    do {
        /* Steps 5d, 5f. */
        if (!prop || pobj != parent) {
            if (!parent->defineProperty(cx, id, rval, PropertyStub, StrictPropertyStub, attrs))
                THROW();
            break;
        }

        /* Step 5e. */
        JS_ASSERT(parent->isNative());
        Shape *shape = reinterpret_cast<Shape *>(prop);
        if (parent->isGlobal()) {
            if (shape->configurable()) {
                if (!parent->defineProperty(cx, id, rval, PropertyStub, StrictPropertyStub, attrs))
                    THROW();
                break;
            }

            if (shape->isAccessorDescriptor() || !shape->writable() || !shape->enumerable()) {
                JSAutoByteString bytes;
                if (const char *name = js_ValueToPrintable(cx, IdToValue(id), &bytes)) {
                    JS_ReportErrorNumber(cx, js_GetErrorMessage, NULL,
                                         JSMSG_CANT_REDEFINE_PROP, name);
                }
                THROW();
            }
        }

<<<<<<< HEAD
    Value rval = ObjectValue(*obj);
    ok = doSet
         ? parent->setProperty(cx, id, &rval, strict)
         : parent->defineProperty(cx, id, rval, PropertyStub, PropertyStub, attrs);
    if (!ok)
        THROW();

    f.script()->typeMonitorAssign(cx, f.regs.pc, parent, id, rval);
=======
        /*
         * Non-global properties, and global properties which we aren't simply
         * redefining, must be set.  First, this preserves their attributes.
         * Second, this will produce warnings and/or errors as necessary if the
         * specified Call object property is not writable (const).
         */

        /* Step 5f. */
        if (!parent->setProperty(cx, id, &rval, strict))
            THROW();
    } while (false);
>>>>>>> 5178abf4
}

template void JS_FASTCALL stubs::DefFun<true>(VMFrame &f, JSFunction *fun);
template void JS_FASTCALL stubs::DefFun<false>(VMFrame &f, JSFunction *fun);

#define DEFAULT_VALUE(cx, n, hint, v)                                         \
    JS_BEGIN_MACRO                                                            \
        JS_ASSERT(v.isObject());                                              \
        JS_ASSERT(v == regs.sp[n]);                                           \
        if (!DefaultValue(cx, &v.toObject(), hint, &regs.sp[n]))              \
            THROWV(JS_FALSE);                                                 \
        v = regs.sp[n];                                                       \
    JS_END_MACRO

#define RELATIONAL(OP)                                                        \
    JS_BEGIN_MACRO                                                            \
        JSContext *cx = f.cx;                                                 \
        JSFrameRegs &regs = f.regs;                                           \
        Value rval = regs.sp[-1];                                             \
        Value lval = regs.sp[-2];                                             \
        bool cond;                                                            \
        if (lval.isObject())                                                  \
            DEFAULT_VALUE(cx, -2, JSTYPE_NUMBER, lval);                       \
        if (rval.isObject())                                                  \
            DEFAULT_VALUE(cx, -1, JSTYPE_NUMBER, rval);                       \
        if (lval.isString() && rval.isString()) {                             \
            JSString *l = lval.toString(), *r = rval.toString();              \
            JSBool cmp;                                                       \
            if (!CompareStrings(cx, l, r, &cmp))                              \
                THROWV(JS_FALSE);                                             \
            cond = cmp OP 0;                                                  \
        } else {                                                              \
            double l, r;                                                      \
            if (!ValueToNumber(cx, lval, &l) ||                               \
                !ValueToNumber(cx, rval, &r)) {                               \
                THROWV(JS_FALSE);                                             \
            }                                                                 \
            cond = JSDOUBLE_COMPARE(l, OP, r, false);                         \
        }                                                                     \
        regs.sp[-2].setBoolean(cond);                                         \
        return cond;                                                          \
    JS_END_MACRO

JSBool JS_FASTCALL
stubs::LessThan(VMFrame &f)
{
    RELATIONAL(<);
}

JSBool JS_FASTCALL
stubs::LessEqual(VMFrame &f)
{
    RELATIONAL(<=);
}

JSBool JS_FASTCALL
stubs::GreaterThan(VMFrame &f)
{
    RELATIONAL(>);
}

JSBool JS_FASTCALL
stubs::GreaterEqual(VMFrame &f)
{
    RELATIONAL(>=);
}

JSBool JS_FASTCALL
stubs::ValueToBoolean(VMFrame &f)
{
    return js_ValueToBoolean(f.regs.sp[-1]);
}

void JS_FASTCALL
stubs::Not(VMFrame &f)
{
    JSBool b = !js_ValueToBoolean(f.regs.sp[-1]);
    f.regs.sp[-1].setBoolean(b);
}

template <JSBool EQ, bool IFNAN>
static inline bool
StubEqualityOp(VMFrame &f)
{
    JSContext *cx = f.cx;
    JSFrameRegs &regs = f.regs;

    Value rval = regs.sp[-1];
    Value lval = regs.sp[-2];

    JSBool cond;

    /* The string==string case is easily the hottest;  try it first. */
    if (lval.isString() && rval.isString()) {
        JSString *l = lval.toString();
        JSString *r = rval.toString();
        JSBool equal;
        if (!EqualStrings(cx, l, r, &equal))
            return false;
        cond = equal == EQ;
    } else
#if JS_HAS_XML_SUPPORT
    if ((lval.isObject() && lval.toObject().isXML()) ||
        (rval.isObject() && rval.toObject().isXML())) {
        if (!js_TestXMLEquality(cx, lval, rval, &cond))
            return false;
        cond = cond == EQ;
    } else
#endif

    if (SameType(lval, rval)) {
        JS_ASSERT(!lval.isString());    /* this case is handled above */
        if (lval.isDouble()) {
            double l = lval.toDouble();
            double r = rval.toDouble();
            if (EQ)
                cond = JSDOUBLE_COMPARE(l, ==, r, IFNAN);
            else
                cond = JSDOUBLE_COMPARE(l, !=, r, IFNAN);
        } else if (lval.isObject()) {
            JSObject *l = &lval.toObject(), *r = &rval.toObject();
            l->assertSpecialEqualitySynced();
            if (EqualityOp eq = l->getClass()->ext.equality) {
                if (!eq(cx, l, &rval, &cond))
                    return false;
                cond = cond == EQ;
            } else {
                cond = (l == r) == EQ;
            }
        } else if (lval.isNullOrUndefined()) {
            cond = EQ;
        } else {
            cond = (lval.payloadAsRawUint32() == rval.payloadAsRawUint32()) == EQ;
        }
    } else {
        if (lval.isNullOrUndefined()) {
            cond = rval.isNullOrUndefined() == EQ;
        } else if (rval.isNullOrUndefined()) {
            cond = !EQ;
        } else {
            if (lval.isObject()) {
                if (!DefaultValue(cx, &lval.toObject(), JSTYPE_VOID, &regs.sp[-2]))
                    return false;
                lval = regs.sp[-2];
            }

            if (rval.isObject()) {
                if (!DefaultValue(cx, &rval.toObject(), JSTYPE_VOID, &regs.sp[-1]))
                    return false;
                rval = regs.sp[-1];
            }

            /*
             * The string==string case is repeated because DefaultValue() can
             * convert lval/rval to strings.
             */
            if (lval.isString() && rval.isString()) {
                JSString *l = lval.toString();
                JSString *r = rval.toString();
                JSBool equal;
                if (!EqualStrings(cx, l, r, &equal))
                    return false;
                cond = equal == EQ;
            } else {
                double l, r;
                if (!ValueToNumber(cx, lval, &l) ||
                    !ValueToNumber(cx, rval, &r)) {
                    return false;
                }

                if (EQ)
                    cond = JSDOUBLE_COMPARE(l, ==, r, false);
                else
                    cond = JSDOUBLE_COMPARE(l, !=, r, true);
            }
        }
    }

    regs.sp[-2].setBoolean(cond);
    return true;
}

JSBool JS_FASTCALL
stubs::Equal(VMFrame &f)
{
    if (!StubEqualityOp<JS_TRUE, false>(f))
        THROWV(JS_FALSE);
    return f.regs.sp[-2].toBoolean();
}

JSBool JS_FASTCALL
stubs::NotEqual(VMFrame &f)
{
    if (!StubEqualityOp<JS_FALSE, true>(f))
        THROWV(JS_FALSE);
    return f.regs.sp[-2].toBoolean();
}

static inline bool
DefaultValue(VMFrame &f, JSType hint, Value &v, int n)
{
    JS_ASSERT(v.isObject());
    if (!DefaultValue(f.cx, &v.toObject(), hint, &f.regs.sp[n]))
        return false;
    v = f.regs.sp[n];
    return true;
}

static inline void
MonitorArithmeticOverflow(VMFrame &f, const Value &v)
{
    JSContext *cx = f.cx;

    JS_ASSERT(v.isDouble());
    f.script()->typeMonitorOverflow(cx, f.regs.pc, 0);

    /*
     * Monitoring the overflow is not enough for fused INC operations on NAME/PROP,
     * as modifying the pushed stack types does not affect the object itself.
     * The method JIT fuses these opcodes (unlike the interpreter, which has a case
     * to modify the object directly on overflow), so we have to detect that the
     * current operation is fused and determine the object to update --- it must be
     * synced and at a particular slot. This is a gross hack.
     */

    Value ov;

    switch (JSOp(*f.regs.pc)) {
      case JSOP_INCPROP:
      case JSOP_DECPROP:
      case JSOP_PROPINC:
      case JSOP_PROPDEC:
        ov = f.regs.sp[-4];
        break;

      case JSOP_INCNAME:
      case JSOP_DECNAME:
      case JSOP_NAMEINC:
      case JSOP_NAMEDEC:
        ov = f.regs.sp[-3];
        break;

      default:
        return;
    }

    JSObject *obj = ValueToObject(cx, &ov);
    if (!obj)
        return;
    JSAtom *atom;
    GET_ATOM_FROM_BYTECODE(f.script(), f.regs.pc, 0, atom);
    cx->addTypePropertyId(obj->getType(), ATOM_TO_JSID(atom), TYPE_DOUBLE);

    /*
     * Also do an uncached setProperty, if this is a Call object which
     * addTypeProperty does not work for.
     */
    Value nv = v;
    obj->setProperty(cx, ATOM_TO_JSID(atom), &nv, f.script()->strictModeCode);
}

void JS_FASTCALL
stubs::Add(VMFrame &f)
{
    JSContext *cx = f.cx;
    JSFrameRegs &regs = f.regs;
    Value rval = regs.sp[-1];
    Value lval = regs.sp[-2];

    /* The string + string case is easily the hottest;  try it first. */
    bool lIsString = lval.isString();
    bool rIsString = rval.isString();
    JSString *lstr, *rstr;
    if (lIsString && rIsString) {
        lstr = lval.toString();
        rstr = rval.toString();
        goto string_concat;

    } else
#if JS_HAS_XML_SUPPORT
    if (lval.isObject() && lval.toObject().isXML() &&
        rval.isObject() && rval.toObject().isXML()) {
        if (!js_ConcatenateXML(cx, &lval.toObject(), &rval.toObject(), &rval))
            THROW();
        regs.sp--;
        regs.sp[-1] = rval;
    } else
#endif
    {
        /* These can convert lval/rval to strings. */
        if (lval.isObject() && !DefaultValue(f, JSTYPE_VOID, lval, -2))
            THROW();
        if (rval.isObject() && !DefaultValue(f, JSTYPE_VOID, rval, -1))
            THROW();
        if ((lIsString = lval.isString()) || (rIsString = rval.isString())) {
            if (lIsString) {
                lstr = lval.toString();
            } else {
                lstr = js_ValueToString(cx, lval);
                if (!lstr)
                    THROW();
                regs.sp[-2].setString(lstr);
            }
            if (rIsString) {
                rstr = rval.toString();
            } else {
                rstr = js_ValueToString(cx, rval);
                if (!rstr)
                    THROW();
                regs.sp[-1].setString(rstr);
            }
            goto string_concat;

        } else {
            double l, r;
            if (!ValueToNumber(cx, lval, &l) || !ValueToNumber(cx, rval, &r))
                THROW();
            l += r;
            if (!regs.sp[-2].setNumber(l))
                MonitorArithmeticOverflow(f, regs.sp[-2]);
        }
    }
    return;

  string_concat:
    JSString *str = js_ConcatStrings(cx, lstr, rstr);
    if (!str)
        THROW();
    regs.sp--;
    regs.sp[-1].setString(str);
}


void JS_FASTCALL
stubs::Sub(VMFrame &f)
{
    JSContext *cx = f.cx;
    JSFrameRegs &regs = f.regs;
    double d1, d2;
    if (!ValueToNumber(cx, regs.sp[-2], &d1) ||
        !ValueToNumber(cx, regs.sp[-1], &d2)) {
        THROW();
    }
    double d = d1 - d2;
    if (!regs.sp[-2].setNumber(d))
        MonitorArithmeticOverflow(f, regs.sp[-2]);
}

void JS_FASTCALL
stubs::Mul(VMFrame &f)
{
    JSContext *cx = f.cx;
    JSFrameRegs &regs = f.regs;
    double d1, d2;
    if (!ValueToNumber(cx, regs.sp[-2], &d1) ||
        !ValueToNumber(cx, regs.sp[-1], &d2)) {
        THROW();
    }
    double d = d1 * d2;
    if (!regs.sp[-2].setNumber(d))
        f.script()->typeMonitorOverflow(cx, f.regs.pc, 0);
}

void JS_FASTCALL
stubs::Div(VMFrame &f)
{
    JSContext *cx = f.cx;
    JSRuntime *rt = cx->runtime;
    JSFrameRegs &regs = f.regs;

    double d1, d2;
    if (!ValueToNumber(cx, regs.sp[-2], &d1) ||
        !ValueToNumber(cx, regs.sp[-1], &d2)) {
        THROW();
    }
    if (d2 == 0) {
        const Value *vp;
#ifdef XP_WIN
        /* XXX MSVC miscompiles such that (NaN == 0) */
        if (JSDOUBLE_IS_NaN(d2))
            vp = &rt->NaNValue;
        else
#endif
        if (d1 == 0 || JSDOUBLE_IS_NaN(d1))
            vp = &rt->NaNValue;
        else if (JSDOUBLE_IS_NEG(d1) != JSDOUBLE_IS_NEG(d2))
            vp = &rt->negativeInfinityValue;
        else
            vp = &rt->positiveInfinityValue;
        regs.sp[-2] = *vp;
        f.script()->typeMonitorOverflow(cx, f.regs.pc, 0);
    } else {
        d1 /= d2;
        if (!regs.sp[-2].setNumber(d1))
            f.script()->typeMonitorOverflow(cx, f.regs.pc, 0);
    }
}

void JS_FASTCALL
stubs::Mod(VMFrame &f)
{
    JSContext *cx = f.cx;
    JSFrameRegs &regs = f.regs;

    Value &lref = regs.sp[-2];
    Value &rref = regs.sp[-1];
    int32_t l, r;
    if (lref.isInt32() && rref.isInt32() &&
        (l = lref.toInt32()) >= 0 && (r = rref.toInt32()) > 0) {
        int32_t mod = l % r;
        regs.sp[-2].setInt32(mod);
    } else {
        double d1, d2;
        if (!ValueToNumber(cx, regs.sp[-2], &d1) ||
            !ValueToNumber(cx, regs.sp[-1], &d2)) {
            THROW();
        }
        if (d2 == 0) {
            regs.sp[-2].setDouble(js_NaN);
        } else {
            d1 = js_fmod(d1, d2);
            regs.sp[-2].setDouble(d1);
        }
        f.script()->typeMonitorOverflow(cx, f.regs.pc, 0);
    }
}

void JS_FASTCALL
stubs::Debugger(VMFrame &f, jsbytecode *pc)
{
    JSDebuggerHandler handler = f.cx->debugHooks->debuggerHandler;
    if (handler) {
        Value rval;
        switch (handler(f.cx, f.cx->fp()->script(), pc, Jsvalify(&rval),
                        f.cx->debugHooks->debuggerHandlerData)) {
          case JSTRAP_THROW:
            f.cx->setPendingException(rval);
            THROW();

          case JSTRAP_RETURN:
            f.cx->clearPendingException();
            f.cx->fp()->setReturnValue(rval);
#if (defined(JS_NO_FASTCALL) && defined(JS_CPU_X86)) || defined(_WIN64)
            *f.returnAddressLocation() = JS_FUNC_TO_DATA_PTR(void *,
                                         f.cx->jaegerCompartment()->forceReturnFastTrampoline());
#else
            *f.returnAddressLocation() = JS_FUNC_TO_DATA_PTR(void *,
                                         f.cx->jaegerCompartment()->forceReturnTrampoline());
#endif
            break;

          case JSTRAP_ERROR:
            f.cx->clearPendingException();
            THROW();

          default:
            break;
        }
    }
}

void JS_FASTCALL
stubs::Interrupt(VMFrame &f, jsbytecode *pc)
{
    if (!js_HandleExecutionInterrupt(f.cx))
        THROW();
}

void JS_FASTCALL
stubs::Trap(VMFrame &f, uint32 trapTypes)
{
    Value rval;
    jsbytecode *pc = f.cx->regs->pc;

    /*
     * Trap may be called for a single-step interrupt trap and/or a
     * regular trap. Try the single-step first, and if it lets control
     * flow through or does not exist, do the regular trap.
     */
    JSTrapStatus result = JSTRAP_CONTINUE;
    if (trapTypes & JSTRAP_SINGLESTEP) {
        /*
         * single step mode may be paused without recompiling by
         * setting the interruptHook to NULL.
         */
        JSInterruptHook hook = f.cx->debugHooks->interruptHook;
        if (hook)
            result = hook(f.cx, f.cx->fp()->script(), pc, Jsvalify(&rval),
                          f.cx->debugHooks->interruptHookData);
    }

    if (result == JSTRAP_CONTINUE && (trapTypes & JSTRAP_TRAP))
        result = JS_HandleTrap(f.cx, f.cx->fp()->script(), pc, Jsvalify(&rval));

    switch (result) {
      case JSTRAP_THROW:
        f.cx->setPendingException(rval);
        THROW();

      case JSTRAP_RETURN:
        f.cx->clearPendingException();
        f.cx->fp()->setReturnValue(rval);
#if (defined(JS_NO_FASTCALL) && defined(JS_CPU_X86)) || defined(_WIN64)
        *f.returnAddressLocation() = JS_FUNC_TO_DATA_PTR(void *,
                                     f.cx->jaegerCompartment()->forceReturnFastTrampoline());
#else
        *f.returnAddressLocation() = JS_FUNC_TO_DATA_PTR(void *,
                                     f.cx->jaegerCompartment()->forceReturnTrampoline());
#endif
        break;

      case JSTRAP_ERROR:
        f.cx->clearPendingException();
        THROW();

      default:
        break;
    }
}

void JS_FASTCALL
stubs::This(VMFrame &f)
{
    if (!f.fp()->computeThis(f.cx))
        THROW();
    f.regs.sp[-1] = f.fp()->thisValue();
}

void JS_FASTCALL
stubs::Neg(VMFrame &f)
{
    double d;
    if (!ValueToNumber(f.cx, f.regs.sp[-1], &d))
        THROW();
    d = -d;
    if (!f.regs.sp[-1].setNumber(d))
        f.script()->typeMonitorOverflow(f.cx, f.regs.pc, 0);
}

JSObject * JS_FASTCALL
stubs::NewInitArray(VMFrame &f, uint32 count)
{
    JSObject *obj = NewDenseAllocatedArray(f.cx, count);
    if (!obj)
        THROWV(NULL);

    TypeObject *type = (TypeObject *) f.scratch;
    if (type)
        obj->setType(type);

    obj->setArrayLength(f.cx, count);
    return obj;
}

JSObject * JS_FASTCALL
stubs::NewInitObject(VMFrame &f, JSObject *baseobj)
{
    JSContext *cx = f.cx;
    TypeObject *type = (TypeObject *) f.scratch;

    if (!baseobj) {
        gc::FinalizeKind kind = GuessObjectGCKind(0, false);
        JSObject *obj = NewBuiltinClassInstance(cx, &js_ObjectClass, kind);
        if (!obj)
            THROWV(NULL);
        if (type)
            obj->setType(type);
        return obj;
    }

    JS_ASSERT(type);
    JSObject *obj = CopyInitializerObject(cx, baseobj, type);

    if (!obj)
        THROWV(NULL);
    return obj;
}

void JS_FASTCALL
stubs::InitElem(VMFrame &f, uint32 last)
{
    JSContext *cx = f.cx;
    JSFrameRegs &regs = f.regs;

    /* Pop the element's value into rval. */
    JS_ASSERT(regs.sp - f.fp()->base() >= 3);
    const Value &rref = regs.sp[-1];

    /* Find the object being initialized at top of stack. */
    const Value &lref = regs.sp[-3];
    JS_ASSERT(lref.isObject());
    JSObject *obj = &lref.toObject();

    /* Fetch id now that we have obj. */
    jsid id;
    const Value &idval = regs.sp[-2];
    if (!FetchElementId(f, obj, idval, id, &regs.sp[-2]))
        THROW();

    /*
     * If rref is a hole, do not call JSObject::defineProperty. In this case,
     * obj must be an array, so if the current op is the last element
     * initialiser, set the array length to one greater than id.
     */
    if (rref.isMagic(JS_ARRAY_HOLE)) {
        JS_ASSERT(obj->isArray());
        JS_ASSERT(JSID_IS_INT(id));
        JS_ASSERT(jsuint(JSID_TO_INT(id)) < JS_ARGS_LENGTH_MAX);
        if (last && !js_SetLengthProperty(cx, obj, (jsuint) (JSID_TO_INT(id) + 1)))
            THROW();
    } else {
        if (!obj->defineProperty(cx, id, rref, NULL, NULL, JSPROP_ENUMERATE))
            THROW();
    }
}

void JS_FASTCALL
stubs::GetUpvar(VMFrame &f, uint32 ck)
{
    /* :FIXME: We can do better, this stub isn't needed. */
    uint32 staticLevel = f.fp()->script()->staticLevel;
    UpvarCookie cookie;
    cookie.fromInteger(ck);
    f.regs.sp[0] = GetUpvar(f.cx, staticLevel, cookie);

    if (f.regs.sp[0].isUndefined())
        f.script()->typeMonitorUndefined(f.cx, f.regs.pc, 0);
}

JSObject * JS_FASTCALL
stubs::DefLocalFun(VMFrame &f, JSFunction *fun)
{
    /*
     * Define a local function (i.e., one nested at the top level of another
     * function), parented by the current scope chain, stored in a local
     * variable slot that the compiler allocated.  This is an optimization over
     * JSOP_DEFFUN that avoids requiring a call object for the outer function's
     * activation.
     */
    JS_ASSERT(fun->isInterpreted());
    JS_ASSERT(!FUN_FLAT_CLOSURE(fun));
    JSObject *obj = FUN_OBJECT(fun);

    if (FUN_NULL_CLOSURE(fun)) {
        obj = CloneFunctionObject(f.cx, fun, &f.fp()->scopeChain());
        if (!obj)
            THROWV(NULL);
    } else {
        JSObject *parent = GetScopeChainFast(f.cx, f.fp(), JSOP_DEFLOCALFUN,
                                             JSOP_DEFLOCALFUN_LENGTH);
        if (!parent)
            THROWV(NULL);

        if (obj->getParent() != parent) {
            obj = CloneFunctionObject(f.cx, fun, parent);
            if (!obj)
                THROWV(NULL);
        }
    }

    return obj;
}

JSObject * JS_FASTCALL
stubs::DefLocalFun_FC(VMFrame &f, JSFunction *fun)
{
    JSObject *obj = js_NewFlatClosure(f.cx, fun, JSOP_DEFLOCALFUN_FC, JSOP_DEFLOCALFUN_FC_LENGTH);
    if (!obj)
        THROWV(NULL);
    return obj;
}

JSObject * JS_FASTCALL
stubs::RegExp(VMFrame &f, JSObject *regex)
{
    /*
     * Push a regexp object cloned from the regexp literal object mapped by the
     * bytecode at pc. ES5 finally fixed this bad old ES3 design flaw which was
     * flouted by many browser-based implementations.
     *
     * We avoid the GetScopeChain call here and pass fp->scopeChain() as
     * js_GetClassPrototype uses the latter only to locate the global.
     */
    JSObject *proto;
    if (!js_GetClassPrototype(f.cx, &f.fp()->scopeChain(), JSProto_RegExp, &proto))
        THROWV(NULL);
    JS_ASSERT(proto);
    JSObject *obj = js_CloneRegExpObject(f.cx, regex, proto);
    if (!obj)
        THROWV(NULL);
    return obj;
}

JSObject * JS_FASTCALL
stubs::LambdaForInit(VMFrame &f, JSFunction *fun)
{
    JSObject *obj = FUN_OBJECT(fun);
    if (FUN_NULL_CLOSURE(fun) && obj->getParent() == &f.fp()->scopeChain()) {
        fun->setMethodAtom(f.fp()->script()->getAtom(GET_SLOTNO(f.regs.pc)));
        return obj;
    }
    return Lambda(f, fun);
}

JSObject * JS_FASTCALL
stubs::LambdaForSet(VMFrame &f, JSFunction *fun)
{
    JSObject *obj = FUN_OBJECT(fun);
    if (FUN_NULL_CLOSURE(fun) && obj->getParent() == &f.fp()->scopeChain()) {
        const Value &lref = f.regs.sp[-1];
        if (lref.isObject() && lref.toObject().canHaveMethodBarrier()) {
            fun->setMethodAtom(f.fp()->script()->getAtom(GET_SLOTNO(f.regs.pc)));
            return obj;
        }
    }
    return Lambda(f, fun);
}

JSObject * JS_FASTCALL
stubs::LambdaJoinableForCall(VMFrame &f, JSFunction *fun)
{
    JSObject *obj = FUN_OBJECT(fun);
    if (FUN_NULL_CLOSURE(fun) && obj->getParent() == &f.fp()->scopeChain()) {
        /*
         * Array.prototype.sort and String.prototype.replace are
         * optimized as if they are special form. We know that they
         * won't leak the joined function object in obj, therefore
         * we don't need to clone that compiler- created function
         * object for identity/mutation reasons.
         */
        int iargc = GET_ARGC(f.regs.pc);

        /*
         * Note that we have not yet pushed obj as the final argument,
         * so regs.sp[1 - (iargc + 2)], and not regs.sp[-(iargc + 2)],
         * is the callee for this JSOP_CALL.
         */
        const Value &cref = f.regs.sp[1 - (iargc + 2)];
        JSObject *callee;

        if (IsFunctionObject(cref, &callee)) {
            JSFunction *calleeFun = callee->getFunctionPrivate();
            Native native = calleeFun->maybeNative();

            if (native) {
                if (iargc == 1 && native == array_sort)
                    return obj;
                if (iargc == 2 && native == str_replace)
                    return obj;
            }
        }
    }
    return Lambda(f, fun);
}

JSObject * JS_FASTCALL
stubs::LambdaJoinableForNull(VMFrame &f, JSFunction *fun)
{
    JSObject *obj = FUN_OBJECT(fun);
    if (FUN_NULL_CLOSURE(fun) && obj->getParent() == &f.fp()->scopeChain()) {
        jsbytecode *pc2 = f.regs.pc + JSOP_NULL_LENGTH;
        JSOp op2 = JSOp(*pc2);

        if (op2 == JSOP_CALL && GET_ARGC(pc2) == 0)
            return obj;
    }
    return Lambda(f, fun);
}

JSObject * JS_FASTCALL
stubs::Lambda(VMFrame &f, JSFunction *fun)
{
    JSObject *obj = FUN_OBJECT(fun);

    JSObject *parent;
    if (FUN_NULL_CLOSURE(fun)) {
        parent = &f.fp()->scopeChain();
    } else {
        parent = GetScopeChainFast(f.cx, f.fp(), JSOP_LAMBDA, JSOP_LAMBDA_LENGTH);
        if (!parent)
            THROWV(NULL);
    }

    obj = CloneFunctionObject(f.cx, fun, parent);
    if (!obj)
        THROWV(NULL);

    return obj;
}

/* Test whether v is an int in the range [-2^31 + 1, 2^31 - 2] */
static JS_ALWAYS_INLINE bool
CanIncDecWithoutOverflow(int32_t i)
{
    return (i > JSVAL_INT_MIN) && (i < JSVAL_INT_MAX);
}

template <int32 N, bool POST, JSBool strict>
static inline bool
ObjIncOp(VMFrame &f, JSObject *obj, jsid id)
{
    JSContext *cx = f.cx;
    JSStackFrame *fp = f.fp();

    f.regs.sp[0].setNull();
    f.regs.sp++;
    if (!obj->getProperty(cx, id, &f.regs.sp[-1]))
        return false;

    Value &ref = f.regs.sp[-1];
    int32_t tmp;
    if (JS_LIKELY(ref.isInt32() && CanIncDecWithoutOverflow(tmp = ref.toInt32()))) {
        if (POST)
            ref.getInt32Ref() = tmp + N;
        else
            ref.getInt32Ref() = tmp += N;
        fp->setAssigning();
        JSBool ok = obj->setProperty(cx, id, &ref, strict);
        fp->clearAssigning();
        if (!ok)
            return false;

        /*
         * We must set regs.sp[-1] to tmp for both post and pre increments
         * as the setter overwrites regs.sp[-1].
         */
        ref.setInt32(tmp);
    } else {
        Value v;
        double d;
        if (!ValueToNumber(cx, ref, &d))
            return false;
        if (POST) {
            ref.setNumber(d);
            d += N;
        } else {
            d += N;
            ref.setNumber(d);
        }
        if (!v.setNumber(d)) {
            f.script()->typeMonitorOverflow(cx, f.regs.pc, 0);
            cx->addTypePropertyId(obj->getType(), id, TYPE_DOUBLE);
        }
        f.script()->typeMonitorAssign(cx, f.regs.pc, obj, id, v);
        fp->setAssigning();
        JSBool ok = obj->setProperty(cx, id, &v, strict);
        fp->clearAssigning();
        if (!ok)
            return false;
    }

    return true;
}

template <int32 N, bool POST, JSBool strict>
static inline bool
NameIncDec(VMFrame &f, JSObject *obj, JSAtom *origAtom)
{
    JSContext *cx = f.cx;

    JSAtom *atom;
    JSObject *obj2;
    JSProperty *prop;
    PropertyCacheEntry *entry;
    JS_PROPERTY_CACHE(cx).test(cx, f.regs.pc, obj, obj2, entry, atom);
    if (!atom) {
        if (obj == obj2 && entry->vword.isSlot()) {
            uint32 slot = entry->vword.toSlot();
            Value &rref = obj->nativeGetSlotRef(slot);
            int32_t tmp;
            if (JS_LIKELY(rref.isInt32() && CanIncDecWithoutOverflow(tmp = rref.toInt32()))) {
                int32_t inc = tmp + N;
                if (!POST)
                    tmp = inc;
                rref.getInt32Ref() = inc;
                f.regs.sp[0].setInt32(tmp);
                return true;
            }
        }
        atom = origAtom;
    }

    jsid id = ATOM_TO_JSID(atom);
    if (!js_FindPropertyHelper(cx, id, true, &obj, &obj2, &prop))
        return false;
    if (!prop) {
        ReportAtomNotDefined(cx, atom);
        return false;
    }
    return ObjIncOp<N, POST, strict>(f, obj, id);
}

template<JSBool strict>
void JS_FASTCALL
stubs::PropInc(VMFrame &f, JSAtom *atom)
{
    JSObject *obj = ValueToObject(f.cx, &f.regs.sp[-1]);
    if (!obj)
        THROW();
    if (!ObjIncOp<1, true, strict>(f, obj, ATOM_TO_JSID(atom)))
        THROW();
    f.regs.sp[-2] = f.regs.sp[-1];
}

template void JS_FASTCALL stubs::PropInc<true>(VMFrame &f, JSAtom *atom);
template void JS_FASTCALL stubs::PropInc<false>(VMFrame &f, JSAtom *atom);

template<JSBool strict>
void JS_FASTCALL
stubs::PropDec(VMFrame &f, JSAtom *atom)
{
    JSObject *obj = ValueToObject(f.cx, &f.regs.sp[-1]);
    if (!obj)
        THROW();
    if (!ObjIncOp<-1, true, strict>(f, obj, ATOM_TO_JSID(atom)))
        THROW();
    f.regs.sp[-2] = f.regs.sp[-1];
}

template void JS_FASTCALL stubs::PropDec<true>(VMFrame &f, JSAtom *atom);
template void JS_FASTCALL stubs::PropDec<false>(VMFrame &f, JSAtom *atom);

template<JSBool strict>
void JS_FASTCALL
stubs::IncProp(VMFrame &f, JSAtom *atom)
{
    JSObject *obj = ValueToObject(f.cx, &f.regs.sp[-1]);
    if (!obj)
        THROW();
    if (!ObjIncOp<1, false, strict>(f, obj, ATOM_TO_JSID(atom)))
        THROW();
    f.regs.sp[-2] = f.regs.sp[-1];
}

template void JS_FASTCALL stubs::IncProp<true>(VMFrame &f, JSAtom *atom);
template void JS_FASTCALL stubs::IncProp<false>(VMFrame &f, JSAtom *atom);

template<JSBool strict>
void JS_FASTCALL
stubs::DecProp(VMFrame &f, JSAtom *atom)
{
    JSObject *obj = ValueToObject(f.cx, &f.regs.sp[-1]);
    if (!obj)
        THROW();
    if (!ObjIncOp<-1, false, strict>(f, obj, ATOM_TO_JSID(atom)))
        THROW();
    f.regs.sp[-2] = f.regs.sp[-1];
}

template void JS_FASTCALL stubs::DecProp<true>(VMFrame &f, JSAtom *atom);
template void JS_FASTCALL stubs::DecProp<false>(VMFrame &f, JSAtom *atom);

template<JSBool strict>
void JS_FASTCALL
stubs::ElemInc(VMFrame &f)
{
    JSObject *obj = ValueToObject(f.cx, &f.regs.sp[-2]);
    if (!obj)
        THROW();
    jsid id;
    if (!FetchElementId(f, obj, f.regs.sp[-1], id, &f.regs.sp[-1]))
        THROW();
    if (!ObjIncOp<1, true, strict>(f, obj, id))
        THROW();
    f.regs.sp[-3] = f.regs.sp[-1];
}

template void JS_FASTCALL stubs::ElemInc<true>(VMFrame &f);
template void JS_FASTCALL stubs::ElemInc<false>(VMFrame &f);

template<JSBool strict>
void JS_FASTCALL
stubs::ElemDec(VMFrame &f)
{
    JSObject *obj = ValueToObject(f.cx, &f.regs.sp[-2]);
    if (!obj)
        THROW();
    jsid id;
    if (!FetchElementId(f, obj, f.regs.sp[-1], id, &f.regs.sp[-1]))
        THROW();
    if (!ObjIncOp<-1, true, strict>(f, obj, id))
        THROW();
    f.regs.sp[-3] = f.regs.sp[-1];
}

template void JS_FASTCALL stubs::ElemDec<true>(VMFrame &f);
template void JS_FASTCALL stubs::ElemDec<false>(VMFrame &f);

template<JSBool strict>
void JS_FASTCALL
stubs::IncElem(VMFrame &f)
{
    JSObject *obj = ValueToObject(f.cx, &f.regs.sp[-2]);
    if (!obj)
        THROW();
    jsid id;
    if (!FetchElementId(f, obj, f.regs.sp[-1], id, &f.regs.sp[-1]))
        THROW();
    if (!ObjIncOp<1, false, strict>(f, obj, id))
        THROW();
    f.regs.sp[-3] = f.regs.sp[-1];
}

template void JS_FASTCALL stubs::IncElem<true>(VMFrame &f);
template void JS_FASTCALL stubs::IncElem<false>(VMFrame &f);

template<JSBool strict>
void JS_FASTCALL
stubs::DecElem(VMFrame &f)
{
    JSObject *obj = ValueToObject(f.cx, &f.regs.sp[-2]);
    if (!obj)
        THROW();
    jsid id;
    if (!FetchElementId(f, obj, f.regs.sp[-1], id, &f.regs.sp[-1]))
        THROW();
    if (!ObjIncOp<-1, false, strict>(f, obj, id))
        THROW();
    f.regs.sp[-3] = f.regs.sp[-1];
}

template void JS_FASTCALL stubs::DecElem<true>(VMFrame &f);
template void JS_FASTCALL stubs::DecElem<false>(VMFrame &f);

template<JSBool strict>
void JS_FASTCALL
stubs::NameInc(VMFrame &f, JSAtom *atom)
{
    JSObject *obj = &f.fp()->scopeChain();
    if (!NameIncDec<1, true, strict>(f, obj, atom))
        THROW();
}

template void JS_FASTCALL stubs::NameInc<true>(VMFrame &f, JSAtom *atom);
template void JS_FASTCALL stubs::NameInc<false>(VMFrame &f, JSAtom *atom);

template<JSBool strict>
void JS_FASTCALL
stubs::NameDec(VMFrame &f, JSAtom *atom)
{
    JSObject *obj = &f.fp()->scopeChain();
    if (!NameIncDec<-1, true, strict>(f, obj, atom))
        THROW();
}

template void JS_FASTCALL stubs::NameDec<true>(VMFrame &f, JSAtom *atom);
template void JS_FASTCALL stubs::NameDec<false>(VMFrame &f, JSAtom *atom);

template<JSBool strict>
void JS_FASTCALL
stubs::IncName(VMFrame &f, JSAtom *atom)
{
    JSObject *obj = &f.fp()->scopeChain();
    if (!NameIncDec<1, false, strict>(f, obj, atom))
        THROW();
}

template void JS_FASTCALL stubs::IncName<true>(VMFrame &f, JSAtom *atom);
template void JS_FASTCALL stubs::IncName<false>(VMFrame &f, JSAtom *atom);

template<JSBool strict>
void JS_FASTCALL
stubs::DecName(VMFrame &f, JSAtom *atom)
{
    JSObject *obj = &f.fp()->scopeChain();
    if (!NameIncDec<-1, false, strict>(f, obj, atom))
        THROW();
}

template void JS_FASTCALL stubs::DecName<true>(VMFrame &f, JSAtom *atom);
template void JS_FASTCALL stubs::DecName<false>(VMFrame &f, JSAtom *atom);

template<JSBool strict>
void JS_FASTCALL
stubs::GlobalNameInc(VMFrame &f, JSAtom *atom)
{
    JSObject *obj = f.fp()->scopeChain().getGlobal();
    if (!NameIncDec<1, true, strict>(f, obj, atom))
        THROW();
}

template void JS_FASTCALL stubs::GlobalNameInc<true>(VMFrame &f, JSAtom *atom);
template void JS_FASTCALL stubs::GlobalNameInc<false>(VMFrame &f, JSAtom *atom);

template<JSBool strict>
void JS_FASTCALL
stubs::GlobalNameDec(VMFrame &f, JSAtom *atom)
{
    JSObject *obj = f.fp()->scopeChain().getGlobal();
    if (!NameIncDec<-1, true, strict>(f, obj, atom))
        THROW();
}

template void JS_FASTCALL stubs::GlobalNameDec<true>(VMFrame &f, JSAtom *atom);
template void JS_FASTCALL stubs::GlobalNameDec<false>(VMFrame &f, JSAtom *atom);

template<JSBool strict>
void JS_FASTCALL
stubs::IncGlobalName(VMFrame &f, JSAtom *atom)
{
    JSObject *obj = f.fp()->scopeChain().getGlobal();
    if (!NameIncDec<1, false, strict>(f, obj, atom))
        THROW();
}

template void JS_FASTCALL stubs::IncGlobalName<true>(VMFrame &f, JSAtom *atom);
template void JS_FASTCALL stubs::IncGlobalName<false>(VMFrame &f, JSAtom *atom);

template<JSBool strict>
void JS_FASTCALL
stubs::DecGlobalName(VMFrame &f, JSAtom *atom)
{
    JSObject *obj = f.fp()->scopeChain().getGlobal();
    if (!NameIncDec<-1, false, strict>(f, obj, atom))
        THROW();
}

template void JS_FASTCALL stubs::DecGlobalName<true>(VMFrame &f, JSAtom *atom);
template void JS_FASTCALL stubs::DecGlobalName<false>(VMFrame &f, JSAtom *atom);

static bool JS_FASTCALL
InlineGetProp(VMFrame &f)
{
    JSContext *cx = f.cx;
    JSFrameRegs &regs = f.regs;

    Value *vp = &f.regs.sp[-1];
    JSObject *obj = ValueToObject(f.cx, vp);
    if (!obj)
        return false;

    Value rval;
    do {
        /*
         * We do not impose the method read barrier if in an imacro,
         * assuming any property gets it does (e.g., for 'toString'
         * from JSOP_NEW) will not be leaked to the calling script.
         */
        JSObject *aobj = js_GetProtoIfDenseArray(obj);

        PropertyCacheEntry *entry;
        JSObject *obj2;
        JSAtom *atom;
        JS_PROPERTY_CACHE(cx).test(cx, regs.pc, aobj, obj2, entry, atom);
        if (!atom) {
            if (entry->vword.isFunObj()) {
                rval.setObject(entry->vword.toFunObj());
            } else if (entry->vword.isSlot()) {
                uint32 slot = entry->vword.toSlot();
                rval = obj2->nativeGetSlot(slot);
            } else {
                JS_ASSERT(entry->vword.isShape());
                const Shape *shape = entry->vword.toShape();
                NATIVE_GET(cx, obj, obj2, shape,
                        f.fp()->hasImacropc() ? JSGET_NO_METHOD_BARRIER : JSGET_METHOD_BARRIER,
                        &rval, return false);
            }
            break;
        }

        jsid id = ATOM_TO_JSID(atom);
        if (JS_LIKELY(!aobj->getOps()->getProperty)
                ? !js_GetPropertyHelper(cx, obj, id,
                    f.fp()->hasImacropc()
                    ? JSGET_CACHE_RESULT | JSGET_NO_METHOD_BARRIER
                    : JSGET_CACHE_RESULT | JSGET_METHOD_BARRIER,
                    &rval)
                : !obj->getProperty(cx, id, &rval)) {
            return false;
        }
    } while(0);

    if (rval.isUndefined())
        f.script()->typeMonitorUndefined(cx, regs.pc, 0);

    regs.sp[-1] = rval;
    return true;
}

void JS_FASTCALL
stubs::GetProp(VMFrame &f)
{
    if (!InlineGetProp(f))
        THROW();
}

void JS_FASTCALL
stubs::GetPropNoCache(VMFrame &f, JSAtom *atom)
{
    JSContext *cx = f.cx;

    Value *vp = &f.regs.sp[-1];
    JSObject *obj = ValueToObject(cx, vp);
    if (!obj)
        THROW();

    if (!obj->getProperty(cx, ATOM_TO_JSID(atom), vp))
        THROW();

    /* Don't check for undefined, this is only used for 'prototype'. See ic::GetProp. */
}

void JS_FASTCALL
stubs::CallProp(VMFrame &f, JSAtom *origAtom)
{
    JSContext *cx = f.cx;
    JSFrameRegs &regs = f.regs;

    Value lval;
    lval = regs.sp[-1];

    Value objv;
    if (lval.isObject()) {
        objv = lval;
    } else {
        JSProtoKey protoKey;
        if (lval.isString()) {
            protoKey = JSProto_String;
        } else if (lval.isNumber()) {
            protoKey = JSProto_Number;
        } else if (lval.isBoolean()) {
            protoKey = JSProto_Boolean;
        } else {
            JS_ASSERT(lval.isNull() || lval.isUndefined());
            js_ReportIsNullOrUndefined(cx, -1, lval, NULL);
            THROW();
        }
        JSObject *pobj;
        if (!js_GetClassPrototype(cx, NULL, protoKey, &pobj))
            THROW();
        objv.setObject(*pobj);
    }

    JSObject *aobj = js_GetProtoIfDenseArray(&objv.toObject());
    Value rval;

    PropertyCacheEntry *entry;
    JSObject *obj2;
    JSAtom *atom;
    JS_PROPERTY_CACHE(cx).test(cx, regs.pc, aobj, obj2, entry, atom);
    if (!atom) {
        if (entry->vword.isFunObj()) {
            rval.setObject(entry->vword.toFunObj());
        } else if (entry->vword.isSlot()) {
            uint32 slot = entry->vword.toSlot();
            rval = obj2->nativeGetSlot(slot);
        } else {
            JS_ASSERT(entry->vword.isShape());
            const Shape *shape = entry->vword.toShape();
            NATIVE_GET(cx, &objv.toObject(), obj2, shape, JSGET_NO_METHOD_BARRIER, &rval,
                       THROW());
        }
        regs.sp++;
        regs.sp[-2] = rval;
        regs.sp[-1] = lval;
    } else {
        /*
         * Cache miss: use the immediate atom that was loaded for us under
         * PropertyCache::test.
         */
        jsid id;
        id = ATOM_TO_JSID(origAtom);

        regs.sp++;
        regs.sp[-1].setNull();
        if (lval.isObject()) {
            if (!js_GetMethod(cx, &objv.toObject(), id,
                              JS_LIKELY(!aobj->getOps()->getProperty)
                              ? JSGET_CACHE_RESULT | JSGET_NO_METHOD_BARRIER
                              : JSGET_NO_METHOD_BARRIER,
                              &rval)) {
                THROW();
            }
            regs.sp[-1] = objv;
            regs.sp[-2] = rval;
        } else {
            JS_ASSERT(!objv.toObject().getOps()->getProperty);
            if (!js_GetPropertyHelper(cx, &objv.toObject(), id,
                                      JSGET_CACHE_RESULT | JSGET_NO_METHOD_BARRIER,
                                      &rval)) {
                THROW();
            }
            regs.sp[-1] = lval;
            regs.sp[-2] = rval;
        }
    }
#if JS_HAS_NO_SUCH_METHOD
    if (JS_UNLIKELY(rval.isUndefined()) && regs.sp[-1].isObject()) {
        regs.sp[-2].setString(ATOM_TO_STRING(origAtom));
        if (!js_OnUnknownMethod(cx, regs.sp - 2))
            THROW();
    }
#endif
    if (rval.isUndefined())
        f.script()->typeMonitorUndefined(cx, regs.pc, 0);
}

void JS_FASTCALL
stubs::Length(VMFrame &f)
{
    JSFrameRegs &regs = f.regs;
    Value *vp = &regs.sp[-1];

    if (vp->isString()) {
        vp->setInt32(vp->toString()->length());
        return;
    } else if (vp->isObject()) {
        JSObject *obj = &vp->toObject();
        if (obj->isArray()) {
            jsuint length = obj->getArrayLength();
            regs.sp[-1].setNumber(length);
            return;
        } else if (obj->isArguments() && !obj->isArgsLengthOverridden()) {
            uint32 length = obj->getArgsInitialLength();
            JS_ASSERT(length < INT32_MAX);
            regs.sp[-1].setInt32(int32_t(length));
            return;
        }
    }

    if (!InlineGetProp(f))
        THROW();
}

void JS_FASTCALL
stubs::Iter(VMFrame &f, uint32 flags)
{
    if (!js_ValueToIterator(f.cx, flags, &f.regs.sp[-1]))
        THROW();
    JS_ASSERT(!f.regs.sp[-1].isPrimitive());
}

static void
InitPropOrMethod(VMFrame &f, JSAtom *atom, JSOp op)
{
    JSContext *cx = f.cx;
    JSRuntime *rt = cx->runtime;
    JSFrameRegs &regs = f.regs;

    /* Load the property's initial value into rval. */
    JS_ASSERT(regs.sp - f.fp()->base() >= 2);
    Value rval;
    rval = regs.sp[-1];

    /* Load the object being initialized into lval/obj. */
    JSObject *obj = &regs.sp[-2].toObject();
    JS_ASSERT(obj->isNative());

    f.script()->typeMonitorAssign(cx, regs.pc, obj, ATOM_TO_JSID(atom), rval);

    /*
     * Probe the property cache.
     *
     * We can not assume that the object created by JSOP_NEWINIT is still
     * single-threaded as the debugger can access it from other threads.
     * So check first.
     *
     * On a hit, if the cached shape has a non-default setter, it must be
     * __proto__. If shape->previous() != obj->lastProperty(), there must be a
     * repeated property name. The fast path does not handle these two cases.
     */
    PropertyCacheEntry *entry;
    const Shape *shape;
    if (JS_PROPERTY_CACHE(cx).testForInit(rt, regs.pc, obj, &shape, &entry) &&
        shape->hasDefaultSetter() &&
        shape->previous() == obj->lastProperty())
    {
        /* Fast path. Property cache hit. */
        uint32 slot = shape->slot;

        JS_ASSERT(slot == obj->slotSpan());
        JS_ASSERT(slot >= JSSLOT_FREE(obj->getClass()));
        if (slot < obj->numSlots()) {
            JS_ASSERT(obj->getSlot(slot).isUndefined());
        } else {
            if (!obj->allocSlot(cx, &slot))
                THROW();
            JS_ASSERT(slot == shape->slot);
        }

        /* A new object, or one we just extended in a recent initprop op. */
        JS_ASSERT(!obj->lastProperty() ||
                  obj->shape() == obj->lastProperty()->shape);
        obj->extend(cx, shape);

        /*
         * No method change check here because here we are adding a new
         * property, not updating an existing slot's value that might
         * contain a method of a branded shape.
         */
        obj->nativeSetSlot(slot, rval);
    } else {
        PCMETER(JS_PROPERTY_CACHE(cx).inipcmisses++);

        /* Get the immediate property name into id. */
        jsid id = ATOM_TO_JSID(atom);

        uintN defineHow = (op == JSOP_INITMETHOD)
                          ? JSDNP_CACHE_RESULT | JSDNP_SET_METHOD
                          : JSDNP_CACHE_RESULT;
        if (!(JS_UNLIKELY(atom == cx->runtime->atomState.protoAtom)
              ? js_SetPropertyHelper(cx, obj, id, defineHow, &rval, false)
              : js_DefineNativeProperty(cx, obj, id, rval, NULL, NULL,
                                        JSPROP_ENUMERATE, 0, 0, NULL,
                                        defineHow))) {
            THROW();
        }
    }
}

void JS_FASTCALL
stubs::InitProp(VMFrame &f, JSAtom *atom)
{
    InitPropOrMethod(f, atom, JSOP_INITPROP);
}

void JS_FASTCALL
stubs::InitMethod(VMFrame &f, JSAtom *atom)
{
    InitPropOrMethod(f, atom, JSOP_INITMETHOD);
}

void JS_FASTCALL
stubs::IterNext(VMFrame &f)
{
    JS_ASSERT(f.regs.sp - 1 >= f.fp()->base());
    JS_ASSERT(f.regs.sp[-1].isObject());

    JSObject *iterobj = &f.regs.sp[-1].toObject();
    f.regs.sp[0].setNull();
    f.regs.sp++;
    if (!js_IteratorNext(f.cx, iterobj, &f.regs.sp[-1]))
        THROW();
}

JSBool JS_FASTCALL
stubs::IterMore(VMFrame &f)
{
    JS_ASSERT(f.regs.sp - 1 >= f.fp()->base());
    JS_ASSERT(f.regs.sp[-1].isObject());

    Value v;
    JSObject *iterobj = &f.regs.sp[-1].toObject();
    if (!js_IteratorMore(f.cx, iterobj, &v))
        THROWV(JS_FALSE);

    return v.toBoolean();
}

void JS_FASTCALL
stubs::EndIter(VMFrame &f)
{
    JS_ASSERT(f.regs.sp - 1 >= f.fp()->base());
    if (!js_CloseIterator(f.cx, &f.regs.sp[-1].toObject()))
        THROW();
}

JSString * JS_FASTCALL
stubs::TypeOf(VMFrame &f)
{
    const Value &ref = f.regs.sp[-1];
    JSType type = JS_TypeOfValue(f.cx, Jsvalify(ref));
    JSAtom *atom = f.cx->runtime->atomState.typeAtoms[type];
    return ATOM_TO_STRING(atom);
}

void JS_FASTCALL
stubs::StrictEq(VMFrame &f)
{
    const Value &rhs = f.regs.sp[-1];
    const Value &lhs = f.regs.sp[-2];
    JSBool equal;
    if (!StrictlyEqual(f.cx, lhs, rhs, &equal))
        THROW();
    f.regs.sp--;
    f.regs.sp[-1].setBoolean(equal == JS_TRUE);
}

void JS_FASTCALL
stubs::StrictNe(VMFrame &f)
{
    const Value &rhs = f.regs.sp[-1];
    const Value &lhs = f.regs.sp[-2];
    JSBool equal;
    if (!StrictlyEqual(f.cx, lhs, rhs, &equal))
        THROW();
    f.regs.sp--;
    f.regs.sp[-1].setBoolean(equal != JS_TRUE);
}

void JS_FASTCALL
stubs::Throw(VMFrame &f)
{
    JSContext *cx = f.cx;

    JS_ASSERT(!cx->isExceptionPending());
    cx->setPendingException(f.regs.sp[-1]);
    THROW();
}

JSObject * JS_FASTCALL
stubs::FlatLambda(VMFrame &f, JSFunction *fun)
{
    JSObject *obj = js_NewFlatClosure(f.cx, fun, JSOP_LAMBDA_FC, JSOP_LAMBDA_FC_LENGTH);
    if (!obj)
        THROWV(NULL);
    return obj;
}

void JS_FASTCALL
stubs::Arguments(VMFrame &f)
{
    f.regs.sp++;
    if (!js_GetArgsValue(f.cx, f.fp(), &f.regs.sp[-1]))
        THROW();
}

JSBool JS_FASTCALL
stubs::InstanceOf(VMFrame &f)
{
    JSContext *cx = f.cx;
    JSFrameRegs &regs = f.regs;

    const Value &rref = regs.sp[-1];
    if (rref.isPrimitive()) {
        js_ReportValueError(cx, JSMSG_BAD_INSTANCEOF_RHS,
                            -1, rref, NULL);
        THROWV(JS_FALSE);
    }
    JSObject *obj = &rref.toObject();
    const Value &lref = regs.sp[-2];
    JSBool cond = JS_FALSE;
    if (!HasInstance(cx, obj, &lref, &cond))
        THROWV(JS_FALSE);
    f.regs.sp[-2].setBoolean(cond);
    return cond;
}

void JS_FASTCALL
stubs::FastInstanceOf(VMFrame &f)
{
    const Value &lref = f.regs.sp[-1];

    if (lref.isPrimitive()) {
        /*
         * Throw a runtime error if instanceof is called on a function that
         * has a non-object as its .prototype value.
         */
        js_ReportValueError(f.cx, JSMSG_BAD_PROTOTYPE, -1, f.regs.sp[-2], NULL);
        THROW();
    }

    f.regs.sp[-3].setBoolean(js_IsDelegate(f.cx, &lref.toObject(), f.regs.sp[-3]));
}

void JS_FASTCALL
stubs::ArgCnt(VMFrame &f)
{
    JSContext *cx = f.cx;
    JSRuntime *rt = cx->runtime;
    JSStackFrame *fp = f.fp();

    jsid id = ATOM_TO_JSID(rt->atomState.lengthAtom);
    f.regs.sp++;
    if (!js_GetArgsProperty(cx, fp, id, &f.regs.sp[-1]))
        THROW();
}

void JS_FASTCALL
stubs::EnterBlock(VMFrame &f, JSObject *obj)
{
    JSFrameRegs &regs = f.regs;
#ifdef DEBUG
    JSStackFrame *fp = f.fp();
#endif

    JS_ASSERT(obj->isStaticBlock());
    JS_ASSERT(fp->base() + OBJ_BLOCK_DEPTH(cx, obj) == regs.sp);
    Value *vp = regs.sp + OBJ_BLOCK_COUNT(cx, obj);
    JS_ASSERT(regs.sp < vp);
    JS_ASSERT(vp <= fp->slots() + fp->script()->nslots);
    SetValueRangeToUndefined(regs.sp, vp);
    regs.sp = vp;

#ifdef DEBUG
    JSContext *cx = f.cx;

    /*
     * The young end of fp->scopeChain() may omit blocks if we haven't closed
     * over them, but if there are any closure blocks on fp->scopeChain(), they'd
     * better be (clones of) ancestors of the block we're entering now;
     * anything else we should have popped off fp->scopeChain() when we left its
     * static scope.
     */
    JSObject *obj2 = &fp->scopeChain();
    Class *clasp;
    while ((clasp = obj2->getClass()) == &js_WithClass)
        obj2 = obj2->getParent();
    if (clasp == &js_BlockClass &&
        obj2->getPrivate() == js_FloatingFrameIfGenerator(cx, fp)) {
        JSObject *youngestProto = obj2->getProto();
        JS_ASSERT(youngestProto->isStaticBlock());
        JSObject *parent = obj;
        while ((parent = parent->getParent()) != youngestProto)
            JS_ASSERT(parent);
    }
#endif
}

void JS_FASTCALL
stubs::LeaveBlock(VMFrame &f, JSObject *blockChain)
{
    JSContext *cx = f.cx;
    JSStackFrame *fp = f.fp();

#ifdef DEBUG
    JS_ASSERT(blockChain->isStaticBlock());
    uintN blockDepth = OBJ_BLOCK_DEPTH(cx, blockChain);

    JS_ASSERT(blockDepth <= StackDepth(fp->script()));
#endif
    /*
     * If we're about to leave the dynamic scope of a block that has been
     * cloned onto fp->scopeChain(), clear its private data, move its locals from
     * the stack into the clone, and pop it off the chain.
     */
    JSObject *obj = &fp->scopeChain();
    if (obj->getProto() == blockChain) {
        JS_ASSERT(obj->getClass() == &js_BlockClass);
        if (!js_PutBlockObject(cx, JS_TRUE))
            THROW();
    }
}

void * JS_FASTCALL
stubs::LookupSwitch(VMFrame &f, jsbytecode *pc)
{
    jsbytecode *jpc = pc;
    JSScript *script = f.fp()->script();
    bool ctor = f.fp()->isConstructing();

    /* This is correct because the compiler adjusts the stack beforehand. */
    Value lval = f.regs.sp[-1];

    if (!lval.isPrimitive()) {
        void* native = script->nativeCodeForPC(ctor, pc + GET_JUMP_OFFSET(pc));
        JS_ASSERT(native);
        return native;
    }

    JS_ASSERT(pc[0] == JSOP_LOOKUPSWITCH);

    pc += JUMP_OFFSET_LEN;
    uint32 npairs = GET_UINT16(pc);
    pc += UINT16_LEN;

    JS_ASSERT(npairs);

    if (lval.isString()) {
        JSLinearString *str = lval.toString()->ensureLinear(f.cx);
        if (!str)
            THROWV(NULL);
        for (uint32 i = 1; i <= npairs; i++) {
            Value rval = script->getConst(GET_INDEX(pc));
            pc += INDEX_LEN;
            if (rval.isString()) {
                JSLinearString *rhs = rval.toString()->assertIsLinear();
                if (rhs == str || EqualStrings(str, rhs)) {
                    void* native = script->nativeCodeForPC(ctor,
                                                           jpc + GET_JUMP_OFFSET(pc));
                    JS_ASSERT(native);
                    return native;
                }
            }
            pc += JUMP_OFFSET_LEN;
        }
    } else if (lval.isNumber()) {
        double d = lval.toNumber();
        for (uint32 i = 1; i <= npairs; i++) {
            Value rval = script->getConst(GET_INDEX(pc));
            pc += INDEX_LEN;
            if (rval.isNumber() && d == rval.toNumber()) {
                void* native = script->nativeCodeForPC(ctor,
                                                       jpc + GET_JUMP_OFFSET(pc));
                JS_ASSERT(native);
                return native;
            }
            pc += JUMP_OFFSET_LEN;
        }
    } else {
        for (uint32 i = 1; i <= npairs; i++) {
            Value rval = script->getConst(GET_INDEX(pc));
            pc += INDEX_LEN;
            if (lval == rval) {
                void* native = script->nativeCodeForPC(ctor,
                                                       jpc + GET_JUMP_OFFSET(pc));
                JS_ASSERT(native);
                return native;
            }
            pc += JUMP_OFFSET_LEN;
        }
    }

    void* native = script->nativeCodeForPC(ctor, jpc + GET_JUMP_OFFSET(jpc));
    JS_ASSERT(native);
    return native;
}

void * JS_FASTCALL
stubs::TableSwitch(VMFrame &f, jsbytecode *origPc)
{
    jsbytecode * const originalPC = origPc;
    jsbytecode *pc = originalPC;
    uint32 jumpOffset = GET_JUMP_OFFSET(pc);
    pc += JUMP_OFFSET_LEN;

    /* Note: compiler adjusts the stack beforehand. */
    Value rval = f.regs.sp[-1];

    jsint tableIdx;
    if (rval.isInt32()) {
        tableIdx = rval.toInt32();
    } else if (rval.isDouble()) {
        double d = rval.toDouble();
        if (d == 0) {
            /* Treat -0 (double) as 0. */
            tableIdx = 0;
        } else if (!JSDOUBLE_IS_INT32(d, (int32_t *)&tableIdx)) {
            goto finally;
        }
    } else {
        goto finally;
    }

    {
        jsint low = GET_JUMP_OFFSET(pc);
        pc += JUMP_OFFSET_LEN;
        jsint high = GET_JUMP_OFFSET(pc);
        pc += JUMP_OFFSET_LEN;

        tableIdx -= low;
        if ((jsuint) tableIdx < (jsuint)(high - low + 1)) {
            pc += JUMP_OFFSET_LEN * tableIdx;
            uint32 candidateOffset = GET_JUMP_OFFSET(pc);
            if (candidateOffset)
                jumpOffset = candidateOffset;
        }
    }

finally:
    /* Provide the native address. */
    JSScript* script = f.fp()->script();
    void* native = script->nativeCodeForPC(f.fp()->isConstructing(),
                                           originalPC + jumpOffset);
    JS_ASSERT(native);
    return native;
}

void JS_FASTCALL
stubs::Unbrand(VMFrame &f)
{
    const Value &thisv = f.regs.sp[-1];
    if (!thisv.isObject())
        return;
    JSObject *obj = &thisv.toObject();
    if (obj->isNative())
        obj->unbrand(f.cx);
}

void JS_FASTCALL
stubs::Pos(VMFrame &f)
{
    if (!ValueToNumber(f.cx, &f.regs.sp[-1]))
        THROW();
    if (!f.regs.sp[-1].isInt32())
        f.script()->typeMonitorOverflow(f.cx, f.regs.pc, 0);
}

void JS_FASTCALL
stubs::ArgSub(VMFrame &f, uint32 n)
{
    jsid id = INT_TO_JSID(n);
    Value rval;
    if (!js_GetArgsProperty(f.cx, f.fp(), id, &rval))
        THROW();
    f.regs.sp[0] = rval;
}

void JS_FASTCALL
stubs::DelName(VMFrame &f, JSAtom *atom)
{
    jsid id = ATOM_TO_JSID(atom);
    JSObject *obj, *obj2;
    JSProperty *prop;
    if (!js_FindProperty(f.cx, id, &obj, &obj2, &prop))
        THROW();

    /* Strict mode code should never contain JSOP_DELNAME opcodes. */
    JS_ASSERT(!f.fp()->script()->strictModeCode);

    /* ECMA says to return true if name is undefined or inherited. */
    f.regs.sp++;
    f.regs.sp[-1] = BooleanValue(true);
    if (prop) {
        if (!obj->deleteProperty(f.cx, id, &f.regs.sp[-1], false))
            THROW();
    }
}

template<JSBool strict>
void JS_FASTCALL
stubs::DelProp(VMFrame &f, JSAtom *atom)
{
    JSContext *cx = f.cx;

    JSObject *obj = ValueToObject(cx, &f.regs.sp[-1]);
    if (!obj)
        THROW();

    Value rval;
    if (!obj->deleteProperty(cx, ATOM_TO_JSID(atom), &rval, strict))
        THROW();

    f.regs.sp[-1] = rval;
}

template void JS_FASTCALL stubs::DelProp<true>(VMFrame &f, JSAtom *atom);
template void JS_FASTCALL stubs::DelProp<false>(VMFrame &f, JSAtom *atom);

template<JSBool strict>
void JS_FASTCALL
stubs::DelElem(VMFrame &f)
{
    JSContext *cx = f.cx;

    JSObject *obj = ValueToObject(cx, &f.regs.sp[-2]);
    if (!obj)
        THROW();

    jsid id;
    if (!FetchElementId(f, obj, f.regs.sp[-1], id, &f.regs.sp[-1]))
        THROW();

    if (!obj->deleteProperty(cx, id, &f.regs.sp[-2], strict))
        THROW();
}

void JS_FASTCALL
stubs::DefVarOrConst(VMFrame &f, JSAtom *atom)
{
    JSContext *cx = f.cx;
    JSStackFrame *fp = f.fp();

    JSObject *obj = &fp->varobj(cx);
    JS_ASSERT(!obj->getOps()->defineProperty);
    uintN attrs = JSPROP_ENUMERATE;
    if (!fp->isEvalFrame())
        attrs |= JSPROP_PERMANENT;

    /* Lookup id in order to check for redeclaration problems. */
    jsid id = ATOM_TO_JSID(atom);
    bool shouldDefine;
    if (JSOp(*f.regs.pc) == JSOP_DEFVAR) {
        /*
         * Redundant declaration of a |var|, even one for a non-writable
         * property like |undefined| in ES5, does nothing.
         */
        JSProperty *prop;
        JSObject *obj2;
        if (!obj->lookupProperty(cx, id, &obj2, &prop))
            THROW();
        shouldDefine = (!prop || obj2 != obj);
    } else {
        JS_ASSERT(JSOp(*f.regs.pc) == JSOP_DEFCONST);
        attrs |= JSPROP_READONLY;
        if (!CheckRedeclaration(cx, obj, id, attrs))
            THROW();

        /*
         * As attrs includes readonly, CheckRedeclaration can succeed only
         * if prop does not exist.
         */
        shouldDefine = true;
    }

    /* Bind a variable only if it's not yet defined. */
    if (shouldDefine && 
        !js_DefineNativeProperty(cx, obj, id, UndefinedValue(), PropertyStub, StrictPropertyStub,
                                     attrs, 0, 0, NULL)) {
        THROW();
    }
}

void JS_FASTCALL
stubs::SetConst(VMFrame &f, JSAtom *atom)
{
    JSContext *cx = f.cx;
    JSStackFrame *fp = f.fp();

    JSObject *obj = &fp->varobj(cx);
    const Value &ref = f.regs.sp[-1];
    if (!obj->defineProperty(cx, ATOM_TO_JSID(atom), ref,
                             PropertyStub, StrictPropertyStub,
                             JSPROP_ENUMERATE | JSPROP_PERMANENT | JSPROP_READONLY)) {
        THROW();
    }
}

JSBool JS_FASTCALL
stubs::In(VMFrame &f)
{
    JSContext *cx = f.cx;

    const Value &rref = f.regs.sp[-1];
    if (!rref.isObject()) {
        js_ReportValueError(cx, JSMSG_IN_NOT_OBJECT, -1, rref, NULL);
        THROWV(JS_FALSE);
    }

    JSObject *obj = &rref.toObject();
    jsid id;
    if (!FetchElementId(f, obj, f.regs.sp[-2], id, &f.regs.sp[-2]))
        THROWV(JS_FALSE);

    JSObject *obj2;
    JSProperty *prop;
    if (!obj->lookupProperty(cx, id, &obj2, &prop))
        THROWV(JS_FALSE);

    return !!prop;
}

template void JS_FASTCALL stubs::DelElem<true>(VMFrame &f);
template void JS_FASTCALL stubs::DelElem<false>(VMFrame &f);

void JS_FASTCALL
<<<<<<< HEAD
stubs::UndefinedHelper(VMFrame &f)
{
    f.script()->typeMonitorUndefined(f.cx, f.regs.pc, 0);
    f.regs.sp[-1].setUndefined();
}

void JS_FASTCALL
stubs::NegZeroHelper(VMFrame &f)
{
    f.script()->typeMonitorOverflow(f.cx, f.regs.pc, 0);
    f.regs.sp[-1].setDouble(-0.0);
}
=======
stubs::Exception(VMFrame &f)
{
    f.regs.sp[0] = f.cx->getPendingException();
    f.cx->clearPendingException();
}
template <bool Clamped>
int32 JS_FASTCALL
stubs::ConvertToTypedInt(JSContext *cx, Value *vp)
{
    JS_ASSERT(!vp->isInt32());

    if (vp->isDouble()) {
        if (Clamped)
            return js_TypedArray_uint8_clamp_double(vp->toDouble());
        return js_DoubleToECMAInt32(vp->toDouble());
    }

    if (vp->isNull() || vp->isObject() || vp->isUndefined())
        return 0;

    if (vp->isBoolean())
        return vp->toBoolean() ? 1 : 0;

    JS_ASSERT(vp->isString());

    int32 i32 = 0;
#ifdef DEBUG
    bool success = 
#endif
        StringToNumberType<jsint>(cx, vp->toString(), &i32);
    JS_ASSERT(success);

    return i32;
}

template int32 JS_FASTCALL stubs::ConvertToTypedInt<true>(JSContext *, Value *);
template int32 JS_FASTCALL stubs::ConvertToTypedInt<false>(JSContext *, Value *);

void JS_FASTCALL
stubs::ConvertToTypedFloat(JSContext *cx, Value *vp)
{
    JS_ASSERT(!vp->isDouble() && !vp->isInt32());

    if (vp->isNull()) {
        vp->setDouble(0);
    } else if (vp->isObject() || vp->isUndefined()) {
        vp->setDouble(js_NaN);
    } else if (vp->isBoolean()) {
        vp->setDouble(vp->toBoolean() ? 1 : 0);
    } else {
        JS_ASSERT(vp->isString());
        double d = 0;
#ifdef DEBUG
        bool success = 
#endif
            StringToNumberType<double>(cx, vp->toString(), &d);
        JS_ASSERT(success);
        vp->setDouble(d);
    }
}
>>>>>>> 5178abf4
<|MERGE_RESOLUTION|>--- conflicted
+++ resolved
@@ -591,7 +591,7 @@
     if (!FetchElementId(f, obj, idval, id, &regs.sp[-2]))
         THROW();
 
-    f.script()->typeMonitorAssign(cx, regs.pc, obj, id, retval, !JSID_IS_INT(id));
+    f.script()->typeMonitorAssign(cx, regs.pc, obj, id, rval, !JSID_IS_INT(id));
 
     do {
         if (obj->isDenseArray() && JSID_IS_INT(id)) {
@@ -720,113 +720,6 @@
         f.script()->typeMonitorOverflow(f.cx, f.regs.pc, 0);
 }
 
-<<<<<<< HEAD
-template <int32 N>
-static inline bool
-PostInc(VMFrame &f, Value *vp)
-{
-    double d;
-    if (!ValueToNumber(f.cx, *vp, &d))
-        return false;
-    f.regs.sp++;
-    f.regs.sp[-1].setNumber(d);
-    d += N;
-    if (!vp->setNumber(d))
-        f.script()->typeMonitorOverflow(f.cx, f.regs.pc, 0);
-    return true;
-}
-
-template <int32 N>
-static inline bool
-PreInc(VMFrame &f, Value *vp)
-{
-    double d;
-    if (!ValueToNumber(f.cx, *vp, &d))
-        return false;
-    d += N;
-    if (!vp->setNumber(d))
-        f.script()->typeMonitorOverflow(f.cx, f.regs.pc, 0);
-    f.regs.sp++;
-    f.regs.sp[-1].setNumber(d);
-    return true;
-}
-
-void JS_FASTCALL
-stubs::VpInc(VMFrame &f, Value *vp)
-{
-    if (!PostInc<1>(f, vp))
-        THROW();
-}
-
-void JS_FASTCALL
-stubs::VpDec(VMFrame &f, Value *vp)
-{
-    if (!PostInc<-1>(f, vp))
-        THROW();
-}
-
-void JS_FASTCALL
-stubs::DecVp(VMFrame &f, Value *vp)
-{
-    if (!PreInc<-1>(f, vp))
-        THROW();
-}
-
-void JS_FASTCALL
-stubs::IncVp(VMFrame &f, Value *vp)
-{
-    if (!PreInc<1>(f, vp))
-        THROW();
-}
-
-void JS_FASTCALL
-stubs::LocalInc(VMFrame &f, uint32 slot)
-{
-    double d;
-    if (!ValueToNumber(f.cx, f.regs.sp[-2], &d))
-        THROW();
-    f.regs.sp[-2].setNumber(d);
-    if (!f.regs.sp[-1].setNumber(d + 1))
-        f.script()->typeMonitorOverflow(f.cx, f.regs.pc, 0);
-    f.fp()->slots()[slot] = f.regs.sp[-1];
-}
-
-void JS_FASTCALL
-stubs::LocalDec(VMFrame &f, uint32 slot)
-{
-    double d;
-    if (!ValueToNumber(f.cx, f.regs.sp[-2], &d))
-        THROW();
-    f.regs.sp[-2].setNumber(d);
-    if (!f.regs.sp[-1].setNumber(d - 1))
-        f.script()->typeMonitorOverflow(f.cx, f.regs.pc, 0);
-    f.fp()->slots()[slot] = f.regs.sp[-1];
-}
-
-void JS_FASTCALL
-stubs::IncLocal(VMFrame &f, uint32 slot)
-{
-    double d;
-    if (!ValueToNumber(f.cx, f.regs.sp[-1], &d))
-        THROW();
-    if (!f.regs.sp[-1].setNumber(d + 1))
-        f.script()->typeMonitorOverflow(f.cx, f.regs.pc, 0);
-    f.fp()->slots()[slot] = f.regs.sp[-1];
-}
-
-void JS_FASTCALL
-stubs::DecLocal(VMFrame &f, uint32 slot)
-{
-    double d;
-    if (!ValueToNumber(f.cx, f.regs.sp[-1], &d))
-        THROW();
-    if (!f.regs.sp[-1].setNumber(d - 1))
-        f.script()->typeMonitorOverflow(f.cx, f.regs.pc, 0);
-    f.fp()->slots()[slot] = f.regs.sp[-1];
-}
-
-=======
->>>>>>> 5178abf4
 template<JSBool strict>
 void JS_FASTCALL
 stubs::DefFun(VMFrame &f, JSFunction *fun)
@@ -926,16 +819,6 @@
             }
         }
 
-<<<<<<< HEAD
-    Value rval = ObjectValue(*obj);
-    ok = doSet
-         ? parent->setProperty(cx, id, &rval, strict)
-         : parent->defineProperty(cx, id, rval, PropertyStub, PropertyStub, attrs);
-    if (!ok)
-        THROW();
-
-    f.script()->typeMonitorAssign(cx, f.regs.pc, parent, id, rval);
-=======
         /*
          * Non-global properties, and global properties which we aren't simply
          * redefining, must be set.  First, this preserves their attributes.
@@ -946,8 +829,9 @@
         /* Step 5f. */
         if (!parent->setProperty(cx, id, &rval, strict))
             THROW();
+
+        f.script()->typeMonitorAssign(cx, f.regs.pc, parent, id, rval);
     } while (false);
->>>>>>> 5178abf4
 }
 
 template void JS_FASTCALL stubs::DefFun<true>(VMFrame &f, JSFunction *fun);
@@ -2884,7 +2768,6 @@
 template void JS_FASTCALL stubs::DelElem<false>(VMFrame &f);
 
 void JS_FASTCALL
-<<<<<<< HEAD
 stubs::UndefinedHelper(VMFrame &f)
 {
     f.script()->typeMonitorUndefined(f.cx, f.regs.pc, 0);
@@ -2897,12 +2780,14 @@
     f.script()->typeMonitorOverflow(f.cx, f.regs.pc, 0);
     f.regs.sp[-1].setDouble(-0.0);
 }
-=======
+
+void JS_FASTCALL
 stubs::Exception(VMFrame &f)
 {
     f.regs.sp[0] = f.cx->getPendingException();
     f.cx->clearPendingException();
 }
+
 template <bool Clamped>
 int32 JS_FASTCALL
 stubs::ConvertToTypedInt(JSContext *cx, Value *vp)
@@ -2957,5 +2842,4 @@
         JS_ASSERT(success);
         vp->setDouble(d);
     }
-}
->>>>>>> 5178abf4
+}