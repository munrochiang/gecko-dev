--- conflicted
+++ resolved
@@ -1003,7 +1003,6 @@
     if customMethodCall is not None:
         f.write(callTemplate)
 
-<<<<<<< HEAD
 # Maps xpidl types to
 #   [ C type, tracer argument type, tracer return type, default return value ]
 traceTypeMap = {
@@ -1083,55 +1082,6 @@
         assert isInterfaceType(type)
         traceType = " nsnull"
     return traceType
-=======
-# Only these types can be returned (note: no strings);
-# if the type isn't one of these, then defaultTraceType is used
-traceReturnTypeMap = {
-    'void':             ("jsval ", "JSVAL", "JSVAL_VOID"),
-    'boolean':          ("JSBool ", "BOOL", "JS_FALSE"),
-    'short':            ("int32 ", "INT32", "0"),
-    'unsigned short':   ("uint32 ", "UINT32", "0"),
-    'long':             ("int32 ", "INT32", "0"),
-    'unsigned long':    ("uint32 ", "UINT32", "0"),
-    'float':            ("jsdouble ", "DOUBLE", "0"),
-    'double':           ("jsdouble ", "DOUBLE", "0"),
-    'octet':            ("uint32 ", "UINT32", "0"),
-    'jsval':            ("jsval ", "JSVAL", "JSVAL_VOID")
-    }
-
-# This list extends the above list, but includes types that
-# are valid for arguments only, namely strings.
-traceTypeMap = traceReturnTypeMap.copy()
-traceTypeMap.update({
-    '[astring]':        ("JSString *", "STRING", "nsnull"),
-    '[domstring]':      ("JSString *", "STRING", "nsnull"),
-    '[cstring]':        ("JSString *", "STRING", "nsnull"),
-    'string':           ("JSString *", "STRING", "nsnull"),
-    'wstring':          ("JSString *", "STRING", "nsnull"),
-    })
-
-defaultTraceType = ("jsval ", "JSVAL", "JSVAL_VOID")
-
-def getTraceType(type):
-    type = getBuiltinOrNativeTypeName(type)
-    return traceTypeMap.get(type, defaultTraceType)[0]
-
-def getTraceReturnType(type):
-    type = getBuiltinOrNativeTypeName(type)
-    return traceReturnTypeMap.get(type, defaultTraceType)[0]
-
-def getTraceInfoType(type):
-    type = getBuiltinOrNativeTypeName(type)
-    return traceTypeMap.get(type, defaultTraceType)[1]
-
-def getTraceInfoReturnType(type):
-    type = getBuiltinOrNativeTypeName(type)
-    return traceReturnTypeMap.get(type, defaultTraceType)[1]
-
-def getTraceInfoDefaultReturn(type):
-    type = getBuiltinOrNativeTypeName(type)
-    return traceTypeMap.get(type, defaultTraceType)[2]
->>>>>>> 52e11d5d
 
 def getFailureString(retval, indent):
     assert indent > 0
@@ -1216,13 +1166,8 @@
             f.write("    %s *%s;\n" % (type.name, name))
             f.write("    xpc_qsSelfRef %sref;\n" % name)
             f.write("    rv = xpc_qsUnwrapArg<%s>("
-<<<<<<< HEAD
                     "cx, js::Jsvalify(js::ValueArgToConstRef(%s)), &%s, &%sref.ptr, &vp.array[%d]);\n"
-                    % (type.name, argVal, name, name, 1 + i))
-=======
-                    "cx, %s, &%s, &%sref.ptr, &vp.array[%d]);\n"
                     % (type.name, argVal, name, name, 2 + i))
->>>>>>> 52e11d5d
             f.write("    if (NS_FAILED(rv)) {\n")
             if haveCcx:
                 f.write("        xpc_qsThrowBadArgWithCcx(ccx, rv, %d);\n" % i)
@@ -1267,13 +1212,9 @@
         "    JSString *rval;\n"
         "    if (!xpc_qsStringToJsstring(cx, result, &rval)) {\n"
         "        JS_ReportOutOfMemory(cx);\n${errorStr}"
-<<<<<<< HEAD
         "    return rval;\n"
-=======
-        "    return rval;\n",
     '[jsval]':
         "    return vp.array[0];\n"
->>>>>>> 52e11d5d
     }
 
 def writeTraceableResultConv(f, type):
