#!/usr/bin/env python
#
# ***** BEGIN LICENSE BLOCK *****
# Version: MPL 1.1/GPL 2.0/LGPL 2.1
#
# The contents of this file are subject to the Mozilla Public License Version
# 1.1 (the "License"); you may not use this file except in compliance with
# the License. You may obtain a copy of the License at
# http://www.mozilla.org/MPL/
#
# Software distributed under the License is distributed on an "AS IS" basis,
# WITHOUT WARRANTY OF ANY KIND, either express or implied. See the License
# for the specific language governing rights and limitations under the
# License.
#
# The Original Code is mozilla.org code.
#
# The Initial Developer of the Original Code is The Mozilla Foundation
# Portions created by the Initial Developer are Copyright (C) 2009
# the Initial Developer. All Rights Reserved.
#
# Contributor(s):
#  Serge Gautherie <sgautherie.bz@free.fr>
#  Ted Mielczarek <ted.mielczarek@gmail.com>
#  Joel Maher <joel.maher@gmail.com>
#
# Alternatively, the contents of this file may be used under the terms of
# either the GNU General Public License Version 2 or later (the "GPL"), or
# the GNU Lesser General Public License Version 2.1 or later (the "LGPL"),
# in which case the provisions of the GPL or the LGPL are applicable instead
# of those above. If you wish to allow use of your version of this file only
# under the terms of either the GPL or the LGPL, and not to allow others to
# use your version of this file under the terms of the MPL, indicate your
# decision by deleting the provisions above and replace them with the notice
# and other provisions required by the GPL or the LGPL. If you do not delete
# the provisions above, a recipient may use your version of this file under
# the terms of any one of the MPL, the GPL or the LGPL.
#
# ***** END LICENSE BLOCK ***** */

import re, sys, os, os.path, logging, shutil, signal
from glob import glob
from optparse import OptionParser
from subprocess import Popen, PIPE, STDOUT
from tempfile import mkdtemp

from automationutils import *

class XPCShellTests(object):

  log = logging.getLogger()
  oldcwd = os.getcwd()

  def __init__(self):
    """ Init logging """
    handler = logging.StreamHandler(sys.stdout)
    self.log.setLevel(logging.INFO)
    self.log.addHandler(handler)

  def readManifest(self, manifest):
    """
      Given a manifest file containing a list of test directories,
      return a list of absolute paths to the directories contained within.
    """
    manifestdir = os.path.dirname(manifest)
    testdirs = []
    try:
      f = open(manifest, "r")
      for line in f:
        dir = line.rstrip()
        path = os.path.join(manifestdir, dir)
        if os.path.isdir(path):
          testdirs.append(path)
      f.close()
    except:
      pass # just eat exceptions
    return testdirs

  def setAbsPath(self):
    """
      Set the absolute path for xpcshell, httpdjspath and xrepath.
      These 3 variables depend on input from the command line and we need to allow for absolute paths.
      This function is overloaded for a remote solution as os.path* won't work remotely.
    """
    self.testharnessdir = os.path.dirname(os.path.abspath(__file__))
    self.xpcshell = os.path.abspath(self.xpcshell)

<<<<<<< HEAD
    if not testdirs and not manifest:
      # nothing to test!
      print >>sys.stderr, "Error: No test dirs or test manifest specified!"
      return False

    passCount = 0
    failCount = 0

    testharnessdir = os.path.dirname(os.path.abspath(__file__))
    headJSPath = testharnessdir.replace("\\", "/") + "/head.js"
    xpcshell = os.path.abspath(xpcshell)
=======
>>>>>>> 2425aebe
    # we assume that httpd.js lives in components/ relative to xpcshell
    self.httpdJSPath = os.path.join(os.path.dirname(self.xpcshell), 'components', 'httpd.js')
    self.httpdJSPath = replaceBackSlashes(self.httpdJSPath)

    if self.xrePath is None:
      self.xrePath = os.path.dirname(self.xpcshell)
    else:
      self.xrePath = os.path.abspath(self.xrePath)
            
  def buildEnvironment(self):
    """
      Create and returns a dictionary of self.env to include all the appropriate env variables and values.
      On a remote system, we overload this to set different values and are missing things like os.environ and PATH.
    """
    self.env = dict(os.environ)
    # Make assertions fatal
    self.env["XPCOM_DEBUG_BREAK"] = "stack-and-abort"
    # Don't launch the crash reporter client
    self.env["MOZ_CRASHREPORTER_NO_REPORT"] = "1"

    if sys.platform == 'win32':
      self.env["PATH"] = self.env["PATH"] + ";" + self.xrePath
    elif sys.platform in ('os2emx', 'os2knix'):
      os.environ["BEGINLIBPATH"] = self.xrePath + ";" + self.env["BEGINLIBPATH"]
      os.environ["LIBPATHSTRICT"] = "T"
    elif sys.platform == 'osx':
      self.env["DYLD_LIBRARY_PATH"] = self.xrePath
    else: # unix or linux?
      self.env["LD_LIBRARY_PATH"] = self.xrePath
    return self.env

  def buildXpcsRunArgs(self):
    """
      Add arguments to run the test or make it interactive.
    """
    if self.interactive:
      self.xpcsRunArgs = [
      '-e', 'print("To start the test, type |_execute_test();|.");',
      '-i']
    else:
      self.xpcsRunArgs = ['-e', '_execute_test();']

  def getPipes(self):
    """
      Determine the value of the stdout and stderr for the test.
      Return value is a list (pStdout, pStderr).
    """
    if self.interactive:
      pStdout = None
      pStderr = None
    else:
      if (self.debuggerInfo and self.debuggerInfo["interactive"]):
        pStdout = None
        pStderr = None
      else:
        if sys.platform == 'os2emx':
          pStdout = None
        else:
          pStdout = PIPE
        pStderr = STDOUT
    return pStdout, pStderr

<<<<<<< HEAD
    # <head.js> has to be loaded by xpchell: it can't load itself.
    # - NOTE: if you rename/add any of the constants set here, update
    #   do_load_child_test_harness() in head.js
    xpcsCmd = [xpcshell, '-g', xrePath, '-j', '-s'] + \
              ['-e', 'const _HTTPD_JS_PATH = "%s";' % httpdJSPath,
               '-e', 'const _HEAD_JS_PATH = "%s";' % headJSPath, 
               '-f', os.path.join(testharnessdir, 'head.js')]
=======
  def buildXpcsCmd(self, testdir):
    """
      Load the root head.js file as the first file in our test path, before other head, test, and tail files.
      On a remote system, we overload this to add additional command line arguments, so this gets overloaded.
    """
    self.xpcsCmd = [self.xpcshell, '-g', self.xrePath, '-j', '-s'] + \
        ['-e', 'const _HTTPD_JS_PATH = "%s";' % self.httpdJSPath,
        '-f', os.path.join(self.testharnessdir, 'head.js')]

    if self.debuggerInfo:
      self.xpcsCmd = [self.debuggerInfo["path"]] + self.debuggerInfo["args"] + self.xpcsCmd
>>>>>>> 2425aebe

  def buildTestPath(self):
    """
      If we specifiy a testpath, set the self.testPath variable to be the given directory or file.

      |testPath| will be the optional path only, or |None|.
      |singleFile| will be the optional test only, or |None|.
    """
    self.singleFile = None
    if self.testPath:
      if self.testPath.endswith('.js'):
        # Split into path and file.
        if self.testPath.find('/') == -1:
          # Test only.
          self.singleFile = self.testPath
          self.testPath = None
        else:
          # Both path and test.
          # Reuse |testPath| temporarily.
          self.testPath = self.testPath.rsplit('/', 1)
          self.singleFile = self.testPath[1]
          self.testPath = self.testPath[0]
      else:
        # Path only.
        # Simply remove optional ending separator.
        self.testPath = self.testPath.rstrip("/")

  def getHeadFiles(self, testdir):
    """
      Get the list of head files for a given test directory.
      On a remote system, this is overloaded to list files in a remote directory structure.
    """
    return [f for f in sorted(glob(os.path.join(testdir, "head_*.js"))) if os.path.isfile(f)]

  def getTailFiles(self, testdir):
    """
      Get the list of tail files for a given test directory.
      Tails are executed in the reverse order, to "match" heads order,
      as in "h1-h2-h3 then t3-t2-t1".

      On a remote system, this is overloaded to list files in a remote directory structure.
    """
    return [f for f in reversed(sorted(glob(os.path.join(testdir, "tail_*.js")))) if os.path.isfile(f)]

  def getTestFiles(self, testdir):
    """
      Ff a single test file was specified, we only want to execute that test,
      otherwise return a list of all tests in a directory

      On a remote system, this is overloaded to find files in the remote directory structure.
    """
    testfiles = sorted(glob(os.path.join(testdir, "test_*.js")))
    if self.singleFile:
      if singleFile in [os.path.basename(x) for x in testfiles]:
        testfiles = [os.path.join(testdir, singleFile)]
      else: # not in this dir? skip it
        return None
            
    return testfiles

  def setupProfileDir(self):
    """
      Create a temporary folder for the profile and set appropriate environment variables.

      On a remote system, we overload this to use a remote path structure.
    """
    profileDir = mkdtemp()
    self.env["XPCSHELL_TEST_PROFILE_DIR"] = profileDir
    return profileDir

  def setupLeakLogging(self):
    """
      Enable leaks (only) detection to its own log file and set environment variables.

      On a remote system, we overload this to use a remote filename and path structure
    """
    filename = "runxpcshelltests_leaks.log"

    leakLogFile = os.path.join(self.profileDir,  filename)
    self.env["XPCOM_MEM_LEAK_LOG"] = leakLogFile
    return leakLogFile

  def launchProcess(self, cmd, stdout, stderr, env, cwd):
    """
      Simple wrapper to launch a process.
      On a remote system, this is more complex and we need to overload this function.
    """
    proc = Popen(cmd, stdout=stdout, stderr=stderr, 
                env=env, cwd=cwd)
    return proc

  def communicate(self, proc):
    """
      Simple wrapper to communicate with a process.
      On a remote system, this is overloaded to handle remote process communication.
    """
    return proc.communicate()
        
  def removeDir(self, dirname):
    """
      Simple wrapper to remove (recursively) a given directory.
      On a remote system, we need to overload this to work on the remote filesystem.
    """
    shutil.rmtree(dirname)

  def verifyDirPath(self, dirname):
    """
      Simple wrapper to get the absolute path for a given directory name.
      On a remote system, we need to overload this to work on the remote filesystem.
    """
    return os.path.abspath(dirname)
        
  def getReturnCode(self, proc):
    """
      Simple wrapper to get the return code for a given process.
      On a remote system we overload this to work with the remote process management.
    """
    return proc.returncode

  def createLogFile(self, test, stdout):
    """
      For a given test and stdout buffer, create a log file.  also log any found leaks.
      On a remote system we have to fix the test name since it can contain directories.
    """
    try:
      f = open(test + ".log", "w")
      f.write(stdout)

      if os.path.exists(self.leakLogFile):
        leaks = open(self.leakLogFile, "r")
        f.write(leaks.read())
        leaks.close()
    finally:
      if f:
        f.close()

  def buildCmdHead(self, headfiles, tailfiles, xpcscmd):
    """
      Build the command line arguments for the head and tail files,
      along with the address of the webserver which some tests require.

      On a remote system, this is overloaded to resolve quoting issues over a secondary command line.
    """
    cmdH = ", ".join(['"' + replaceBackSlashes(f) + '"'
                   for f in headfiles])
    cmdT = ", ".join(['"' + replaceBackSlashes(f) + '"'
                   for f in tailfiles])
    return xpcscmd + \
            ['-e', 'const _SERVER_ADDR = "localhost"',
             '-e', 'const _HEAD_FILES = [%s];' % cmdH,
             '-e', 'const _TAIL_FILES = [%s];' % cmdT]

  def runTests(self, xpcshell, xrePath=None, symbolsPath=None,
               manifest=None, testdirs=[], testPath=None,
               interactive=False, logfiles=True,
               debuggerInfo=None):
    """Run xpcshell tests.

    |xpcshell|, is the xpcshell executable to use to run the tests.
    |xrePath|, if provided, is the path to the XRE to use.
    |symbolsPath|, if provided is the path to a directory containing
      breakpad symbols for processing crashes in tests.
    |manifest|, if provided, is a file containing a list of
      test directories to run.
    |testdirs|, if provided, is a list of absolute paths of test directories.
      No-manifest only option.
    |testPath|, if provided, indicates a single path and/or test to run.
    |interactive|, if set to True, indicates to provide an xpcshell prompt
      instead of automatically executing the test.
    |logfiles|, if set to False, indicates not to save output to log files.
      Non-interactive only option.
    |debuggerInfo|, if set, specifies the debugger and debugger arguments
      that will be used to launch xpcshell.
    """

    self.xpcshell = xpcshell
    self.xrePath = xrePath
    self.symbolsPath = symbolsPath
    self.manifest = manifest
    self.testdirs = testdirs
    self.testPath = testPath
    self.interactive = interactive
    self.logfiles = logfiles
    self.debuggerInfo = debuggerInfo

    if not testdirs and not manifest:
      # nothing to test!
      print >>sys.stderr, "Error: No test dirs or test manifest specified!"
      return False

    passCount = 0
    failCount = 0

    self.setAbsPath()
    self.buildXpcsRunArgs()
    self.buildEnvironment()
    pStdout, pStderr = self.getPipes()

    # Override testdirs.
    if manifest is not None:
      testdirs = self.readManifest(os.path.abspath(manifest))

    self.buildTestPath()

    # Process each test directory individually.
    for testdir in testdirs:
      self.buildXpcsCmd(testdir)

      if testPath and not testdir.endswith(testPath):
        continue

      testdir = os.path.abspath(testdir)

      testHeadFiles = self.getHeadFiles(testdir)
      testTailFiles = self.getTailFiles(testdir)

      testfiles = self.getTestFiles(testdir)
      if testfiles == None:
        continue

      cmdH = self.buildCmdHead(testHeadFiles, testTailFiles, self.xpcsCmd)

      # Now execute each test individually.
      for test in testfiles:
        # create a temp dir that the JS harness can stick a profile in
        self.profileDir = self.setupProfileDir()
        self.leakLogFile = self.setupLeakLogging()

        # The test file will have to be loaded after the head files.
        cmdT = ['-e', 'const _TEST_FILE = ["%s"];' %
                replaceBackSlashes(os.path.join(testdir, test))]

        try:
          proc = self.launchProcess(cmdH + cmdT + self.xpcsRunArgs,
                      stdout=pStdout, stderr=pStderr, env=self.env, cwd=testdir)

          # allow user to kill hung subprocess with SIGINT w/o killing this script
          # - don't move this line above Popen, or child will inherit the SIG_IGN
          signal.signal(signal.SIGINT, signal.SIG_IGN)
          # |stderr == None| as |pStderr| was either |None| or redirected to |stdout|.
          stdout, stderr = self.communicate(proc)
          signal.signal(signal.SIGINT, signal.SIG_DFL)

          if interactive:
            # Not sure what else to do here...
            return True

<<<<<<< HEAD
          if proc.returncode != 0 or \
              (stdout and re.search("^((parent|child): )?TEST-UNEXPECTED-FAIL", stdout, re.MULTILINE)) or \
              (stdout and re.search(": SyntaxError:", stdout, re.MULTILINE)):
=======
          if (self.getReturnCode(proc) != 0) or (stdout and re.search("^TEST-UNEXPECTED-FAIL", stdout, re.MULTILINE)):
>>>>>>> 2425aebe
            print """TEST-UNEXPECTED-FAIL | %s | test failed (with xpcshell return code: %d), see following log:
  >>>>>>>
  %s
  <<<<<<<""" % (test, self.getReturnCode(proc), stdout)
            failCount += 1
          else:
            print "TEST-PASS | %s | test passed" % test
            passCount += 1

          checkForCrashes(testdir, self.symbolsPath, testName=test)
          dumpLeakLog(self.leakLogFile, True)

          if self.logfiles and stdout:
            self.createLogFile(test, stdout)
        finally:
          if self.profileDir:
            self.removeDir(self.profileDir)

    if passCount == 0 and failCount == 0:
      print "TEST-UNEXPECTED-FAIL | runxpcshelltests.py | No tests run. Did you pass an invalid --test-path?"
      failCount = 1

    print """INFO | Result summary:
INFO | Passed: %d
INFO | Failed: %d""" % (passCount, failCount)

    return failCount == 0

class XPCShellOptions(OptionParser):
  def __init__(self):
    """Process command line arguments and call runTests() to do the real work."""
    OptionParser.__init__(self)

    addCommonOptions(self)
    self.add_option("--interactive",
                    action="store_true", dest="interactive", default=False,
                    help="don't automatically run tests, drop to an xpcshell prompt")
    self.add_option("--logfiles",
                    action="store_true", dest="logfiles", default=True,
                    help="create log files (default, only used to override --no-logfiles)")
    self.add_option("--manifest",
                    type="string", dest="manifest", default=None,
                    help="Manifest of test directories to use")
    self.add_option("--no-logfiles",
                    action="store_false", dest="logfiles",
                    help="don't create log files")
    self.add_option("--test-path",
                    type="string", dest="testPath", default=None,
                    help="single path and/or test filename to test")

def main():
  parser = XPCShellOptions()
  options, args = parser.parse_args()

  if len(args) < 2 and options.manifest is None or \
     (len(args) < 1 and options.manifest is not None):
     print >>sys.stderr, """Usage: %s <path to xpcshell> <test dirs>
           or: %s --manifest=test.manifest <path to xpcshell>""" % (sys.argv[0],
                                                           sys.argv[0])
     sys.exit(1)

  xpcsh = XPCShellTests()
  debuggerInfo = getDebuggerInfo(xpcsh.oldcwd, options.debugger, options.debuggerArgs,
    options.debuggerInteractive);

  if options.interactive and not options.testPath:
    print >>sys.stderr, "Error: You must specify a test filename in interactive mode!"
    sys.exit(1)

    
  if not xpcsh.runTests(args[0],
                        xrePath=options.xrePath,
                        symbolsPath=options.symbolsPath,
                        manifest=options.manifest,
                        testdirs=args[1:],
                        testPath=options.testPath,
                        interactive=options.interactive,
                        logfiles=options.logfiles,
                        debuggerInfo=debuggerInfo):
    sys.exit(1)

if __name__ == '__main__':
  main()<|MERGE_RESOLUTION|>--- conflicted
+++ resolved
@@ -85,20 +85,6 @@
     self.testharnessdir = os.path.dirname(os.path.abspath(__file__))
     self.xpcshell = os.path.abspath(self.xpcshell)
 
-<<<<<<< HEAD
-    if not testdirs and not manifest:
-      # nothing to test!
-      print >>sys.stderr, "Error: No test dirs or test manifest specified!"
-      return False
-
-    passCount = 0
-    failCount = 0
-
-    testharnessdir = os.path.dirname(os.path.abspath(__file__))
-    headJSPath = testharnessdir.replace("\\", "/") + "/head.js"
-    xpcshell = os.path.abspath(xpcshell)
-=======
->>>>>>> 2425aebe
     # we assume that httpd.js lives in components/ relative to xpcshell
     self.httpdJSPath = os.path.join(os.path.dirname(self.xpcshell), 'components', 'httpd.js')
     self.httpdJSPath = replaceBackSlashes(self.httpdJSPath)
@@ -161,15 +147,6 @@
         pStderr = STDOUT
     return pStdout, pStderr
 
-<<<<<<< HEAD
-    # <head.js> has to be loaded by xpchell: it can't load itself.
-    # - NOTE: if you rename/add any of the constants set here, update
-    #   do_load_child_test_harness() in head.js
-    xpcsCmd = [xpcshell, '-g', xrePath, '-j', '-s'] + \
-              ['-e', 'const _HTTPD_JS_PATH = "%s";' % httpdJSPath,
-               '-e', 'const _HEAD_JS_PATH = "%s";' % headJSPath, 
-               '-f', os.path.join(testharnessdir, 'head.js')]
-=======
   def buildXpcsCmd(self, testdir):
     """
       Load the root head.js file as the first file in our test path, before other head, test, and tail files.
@@ -181,7 +158,6 @@
 
     if self.debuggerInfo:
       self.xpcsCmd = [self.debuggerInfo["path"]] + self.debuggerInfo["args"] + self.xpcsCmd
->>>>>>> 2425aebe
 
   def buildTestPath(self):
     """
@@ -429,13 +405,7 @@
             # Not sure what else to do here...
             return True
 
-<<<<<<< HEAD
-          if proc.returncode != 0 or \
-              (stdout and re.search("^((parent|child): )?TEST-UNEXPECTED-FAIL", stdout, re.MULTILINE)) or \
-              (stdout and re.search(": SyntaxError:", stdout, re.MULTILINE)):
-=======
           if (self.getReturnCode(proc) != 0) or (stdout and re.search("^TEST-UNEXPECTED-FAIL", stdout, re.MULTILINE)):
->>>>>>> 2425aebe
             print """TEST-UNEXPECTED-FAIL | %s | test failed (with xpcshell return code: %d), see following log:
   >>>>>>>
   %s
