/* -*- Mode: C++; tab-width: 4; indent-tabs-mode: nil; c-basic-offset: 4 -*- */
/* vim:expandtab:shiftwidth=4:tabstop=4:
 */
/* ***** BEGIN LICENSE BLOCK *****
 * Version: MPL 1.1/GPL 2.0/LGPL 2.1
 *
 * The contents of this file are subject to the Mozilla Public License Version
 * 1.1 (the "License"); you may not use this file except in compliance with
 * the License. You may obtain a copy of the License at
 * http://www.mozilla.org/MPL/
 *
 * Software distributed under the License is distributed on an "AS IS" basis,
 * WITHOUT WARRANTY OF ANY KIND, either express or implied. See the License
 * for the specific language governing rights and limitations under the
 * License.
 *
 * The Original Code is mozilla.org code.
 *
 * The Initial Developer of the Original Code is Christopher Blizzard
 * <blizzard@mozilla.org>.  Portions created by the Initial Developer
 * are Copyright (C) 2001 the Initial Developer. All Rights Reserved.
 *
 * Contributor(s):
 *
 * Alternatively, the contents of this file may be used under the terms of
 * either the GNU General Public License Version 2 or later (the "GPL"), or
 * the GNU Lesser General Public License Version 2.1 or later (the "LGPL"),
 * in which case the provisions of the GPL or the LGPL are applicable instead
 * of those above. If you wish to allow use of your version of this file only
 * under the terms of either the GPL or the LGPL, and not to allow others to
 * use your version of this file under the terms of the MPL, indicate your
 * decision by deleting the provisions above and replace them with the notice
 * and other provisions required by the GPL or the LGPL. If you do not delete
 * the provisions above, a recipient may use your version of this file under
 * the terms of any one of the MPL, the GPL or the LGPL.
 *
 * ***** END LICENSE BLOCK ***** */

#include "mozilla/ModuleUtils.h"
#include "nsWidgetsCID.h"
#include "nsAppShell.h"
#include "nsAppShellSingleton.h"
#include "nsBaseWidget.h"
#include "nsLookAndFeel.h"
#include "nsWindow.h"
#include "nsTransferable.h"
#include "nsHTMLFormatConverter.h"
#ifdef MOZ_X11
#include "nsClipboardHelper.h"
#include "nsClipboard.h"
#include "nsDragService.h"
#endif
#include "nsFilePicker.h"
#include "nsSound.h"
#include "nsBidiKeyboard.h"
#include "nsNativeKeyBindings.h"
#include "nsScreenManagerGtk.h"

#ifdef NS_PRINTING
#include "nsPrintOptionsGTK.h"
#include "nsPrintSession.h"
#include "nsDeviceContextSpecG.h"
#endif

#include "nsIPrefService.h"
#include "nsIPrefBranch.h"
#include "nsImageToPixbuf.h"
#include "nsPrintDialogGTK.h"

#if defined(MOZ_X11)
#include "nsIdleServiceGTK.h"
#endif

#ifdef NATIVE_THEME_SUPPORT
#include "nsNativeThemeGTK.h"
#endif

#include "nsIComponentRegistrar.h"
#include "nsComponentManagerUtils.h"
#include "nsAutoPtr.h"
#include <gtk/gtk.h>

/* from nsFilePicker.js */
#define XULFILEPICKER_CID \
  { 0x54ae32f8, 0x1dd2, 0x11b2, \
    { 0xa2, 0x09, 0xdf, 0x7c, 0x50, 0x53, 0x70, 0xf8} }
static NS_DEFINE_CID(kXULFilePickerCID, XULFILEPICKER_CID);
static NS_DEFINE_CID(kNativeFilePickerCID, NS_FILEPICKER_CID);

NS_GENERIC_FACTORY_CONSTRUCTOR(nsWindow)
NS_GENERIC_FACTORY_CONSTRUCTOR(nsChildWindow)
NS_GENERIC_FACTORY_CONSTRUCTOR(nsLookAndFeel)
NS_GENERIC_FACTORY_CONSTRUCTOR(nsTransferable)
NS_GENERIC_FACTORY_CONSTRUCTOR(nsBidiKeyboard)
NS_GENERIC_FACTORY_CONSTRUCTOR(nsHTMLFormatConverter)
#ifdef MOZ_X11
NS_GENERIC_FACTORY_CONSTRUCTOR(nsClipboardHelper)
NS_GENERIC_FACTORY_CONSTRUCTOR_INIT(nsClipboard, Init)
NS_GENERIC_FACTORY_CONSTRUCTOR(nsDragService)
#endif
NS_GENERIC_FACTORY_CONSTRUCTOR(nsSound)
NS_GENERIC_FACTORY_CONSTRUCTOR(nsScreenManagerGtk)
NS_GENERIC_FACTORY_CONSTRUCTOR(nsImageToPixbuf)


#ifdef NATIVE_THEME_SUPPORT
// from nsWindow.cpp
extern PRBool gDisableNativeTheme;

static nsresult
nsNativeThemeGTKConstructor(nsISupports *aOuter, REFNSIID aIID,
                            void **aResult)
{
    nsresult rv;
    nsNativeThemeGTK * inst;

    if (gDisableNativeTheme)
        return NS_ERROR_NO_INTERFACE;

    *aResult = NULL;
    if (NULL != aOuter) {
        rv = NS_ERROR_NO_AGGREGATION;
        return rv;
    }

    NS_NEWXPCOM(inst, nsNativeThemeGTK);
    if (NULL == inst) {
        rv = NS_ERROR_OUT_OF_MEMORY;
        return rv;
    }
    NS_ADDREF(inst);
    rv = inst->QueryInterface(aIID, aResult);
    NS_RELEASE(inst);

    return rv;
}
#endif

#if defined(MOZ_X11)
NS_GENERIC_FACTORY_CONSTRUCTOR(nsIdleServiceGTK)
#endif

#ifdef NS_PRINTING
NS_GENERIC_FACTORY_CONSTRUCTOR(nsDeviceContextSpecGTK)
NS_GENERIC_FACTORY_CONSTRUCTOR_INIT(nsPrintOptionsGTK, Init)
NS_GENERIC_FACTORY_CONSTRUCTOR(nsPrinterEnumeratorGTK)
NS_GENERIC_FACTORY_CONSTRUCTOR_INIT(nsPrintSession, Init)
NS_GENERIC_FACTORY_CONSTRUCTOR_INIT(nsPrintDialogServiceGTK, Init)
#endif

static nsresult
nsFilePickerConstructor(nsISupports *aOuter, REFNSIID aIID,
                        void **aResult)
{
  *aResult = nsnull;
  if (aOuter != nsnull) {
    return NS_ERROR_NO_AGGREGATION;
  }

  PRBool allowPlatformPicker = PR_TRUE;
  nsCOMPtr<nsIPrefBranch> prefs = do_GetService(NS_PREFSERVICE_CONTRACTID);
  if (prefs) {
    PRBool prefAllow;
    nsresult rv = prefs->GetBoolPref("ui.allow_platform_file_picker",
                                     &prefAllow);
    if (NS_SUCCEEDED(rv)) {
        allowPlatformPicker = prefAllow;
    }
  }
  
  nsCOMPtr<nsIFilePicker> picker;
  if (allowPlatformPicker && gtk_check_version(2,6,3) == NULL) {
      picker = new nsFilePicker;
  } else {
    picker = do_CreateInstance(kXULFilePickerCID);
  }

  if (!picker) {
    return NS_ERROR_OUT_OF_MEMORY;
  }

  return picker->QueryInterface(aIID, aResult);
}

static nsresult
nsNativeKeyBindingsConstructor(nsISupports *aOuter, REFNSIID aIID,
                               void **aResult,
                               NativeKeyBindingsType aKeyBindingsType)
{
    nsresult rv;

    nsNativeKeyBindings *inst;

    *aResult = NULL;
    if (NULL != aOuter) {
        rv = NS_ERROR_NO_AGGREGATION;
        return rv;
    }

    NS_NEWXPCOM(inst, nsNativeKeyBindings);
    if (NULL == inst) {
        rv = NS_ERROR_OUT_OF_MEMORY;
        return rv;
    }
    NS_ADDREF(inst);
    inst->Init(aKeyBindingsType);
    rv = inst->QueryInterface(aIID, aResult);
    NS_RELEASE(inst);

    return rv;
}

static nsresult
nsNativeKeyBindingsInputConstructor(nsISupports *aOuter, REFNSIID aIID,
                                    void **aResult)
{
    return nsNativeKeyBindingsConstructor(aOuter, aIID, aResult,
                                          eKeyBindings_Input);
}

static nsresult
nsNativeKeyBindingsTextAreaConstructor(nsISupports *aOuter, REFNSIID aIID,
                                       void **aResult)
{
    return nsNativeKeyBindingsConstructor(aOuter, aIID, aResult,
                                          eKeyBindings_TextArea);
}

<<<<<<< HEAD
NS_DEFINE_NAMED_CID(NS_WINDOW_CID);
NS_DEFINE_NAMED_CID(NS_CHILD_CID);
NS_DEFINE_NAMED_CID(NS_APPSHELL_CID);
NS_DEFINE_NAMED_CID(NS_LOOKANDFEEL_CID);
NS_DEFINE_NAMED_CID(NS_FILEPICKER_CID);
NS_DEFINE_NAMED_CID(NS_SOUND_CID);
NS_DEFINE_NAMED_CID(NS_ACCELEROMETER_CID);
NS_DEFINE_NAMED_CID(NS_TRANSFERABLE_CID);
#ifdef MOZ_X11
NS_DEFINE_NAMED_CID(NS_CLIPBOARD_CID);
NS_DEFINE_NAMED_CID(NS_CLIPBOARDHELPER_CID);
NS_DEFINE_NAMED_CID(NS_DRAGSERVICE_CID);
#endif
NS_DEFINE_NAMED_CID(NS_HTMLFORMATCONVERTER_CID);
NS_DEFINE_NAMED_CID(NS_BIDIKEYBOARD_CID);
NS_DEFINE_NAMED_CID(NS_NATIVEKEYBINDINGSINPUT_CID);
NS_DEFINE_NAMED_CID(NS_NATIVEKEYBINDINGSTEXTAREA_CID);
NS_DEFINE_NAMED_CID(NS_NATIVEKEYBINDINGSEDITOR_CID);
NS_DEFINE_NAMED_CID(NS_SCREENMANAGER_CID);
#ifdef NATIVE_THEME_SUPPORT
NS_DEFINE_NAMED_CID(NS_THEMERENDERER_CID);
#endif
#ifdef NS_PRINTING
NS_DEFINE_NAMED_CID(NS_PRINTSETTINGSSERVICE_CID);
NS_DEFINE_NAMED_CID(NS_PRINTER_ENUMERATOR_CID);
NS_DEFINE_NAMED_CID(NS_PRINTSESSION_CID);
NS_DEFINE_NAMED_CID(NS_DEVICE_CONTEXT_SPEC_CID);
NS_DEFINE_NAMED_CID(NS_PRINTDIALOGSERVICE_CID);
#endif 
NS_DEFINE_NAMED_CID(NS_IMAGE_TO_PIXBUF_CID);
#if defined(MOZ_X11)
NS_DEFINE_NAMED_CID(NS_IDLE_SERVICE_CID);
#endif
=======
static const nsModuleComponentInfo components[] =
{
    { "Gtk2 Window",
      NS_WINDOW_CID,
      "@mozilla.org/widget/window/gtk;1",
      nsWindowConstructor },
    { "Gtk2 Child Window",
      NS_CHILD_CID,
      "@mozilla.org/widgets/child_window/gtk;1",
      nsChildWindowConstructor },
    { "Gtk2 AppShell",
      NS_APPSHELL_CID,
      "@mozilla.org/widget/appshell/gtk;1",
      nsAppShellConstructor },
    { "Gtk2 Look And Feel",
      NS_LOOKANDFEEL_CID,
      "@mozilla.org/widget/lookandfeel;1",
      nsLookAndFeelConstructor },
    { "Gtk2 File Picker",
      NS_FILEPICKER_CID,
      "@mozilla.org/filepicker;1",
      nsFilePickerConstructor },
    { "Gtk2 Sound",
      NS_SOUND_CID,
      "@mozilla.org/sound;1",
      nsSoundConstructor },
    { "Transferable",
      NS_TRANSFERABLE_CID,
      "@mozilla.org/widget/transferable;1",
      nsTransferableConstructor },
>>>>>>> 08f99b05


static const mozilla::Module::CIDEntry kWidgetCIDs[] = {
    { &kNS_WINDOW_CID, false, NULL, nsWindowConstructor },
    { &kNS_CHILD_CID, false, NULL, nsChildWindowConstructor },
    { &kNS_APPSHELL_CID, false, NULL, nsAppShellConstructor },
    { &kNS_LOOKANDFEEL_CID, false, NULL, nsLookAndFeelConstructor },
    { &kNS_FILEPICKER_CID, false, NULL, nsFilePickerConstructor },
    { &kNS_SOUND_CID, false, NULL, nsSoundConstructor },
    { &kNS_ACCELEROMETER_CID, false, NULL, nsAccelerometerUnixConstructor },
    { &kNS_TRANSFERABLE_CID, false, NULL, nsTransferableConstructor },
#ifdef MOZ_X11
    { &kNS_CLIPBOARD_CID, false, NULL, nsClipboardConstructor },
    { &kNS_CLIPBOARDHELPER_CID, false, NULL, nsClipboardHelperConstructor },
    { &kNS_DRAGSERVICE_CID, false, NULL, nsDragServiceConstructor },
#endif
    { &kNS_HTMLFORMATCONVERTER_CID, false, NULL, nsHTMLFormatConverterConstructor },
    { &kNS_BIDIKEYBOARD_CID, false, NULL, nsBidiKeyboardConstructor },
    { &kNS_NATIVEKEYBINDINGSINPUT_CID, false, NULL, nsNativeKeyBindingsInputConstructor },
    { &kNS_NATIVEKEYBINDINGSTEXTAREA_CID, false, NULL, nsNativeKeyBindingsTextAreaConstructor },
    { &kNS_NATIVEKEYBINDINGSEDITOR_CID, false, NULL, nsNativeKeyBindingsTextAreaConstructor },
    { &kNS_SCREENMANAGER_CID, false, NULL, nsScreenManagerGtkConstructor },
#ifdef NATIVE_THEME_SUPPORT
    { &kNS_THEMERENDERER_CID, false, NULL, nsNativeThemeGTKConstructor },
#endif
#ifdef NS_PRINTING
    { &kNS_PRINTSETTINGSSERVICE_CID, false, NULL, nsPrintOptionsGTKConstructor },
    { &kNS_PRINTER_ENUMERATOR_CID, false, NULL, nsPrinterEnumeratorGTKConstructor },
    { &kNS_PRINTSESSION_CID, false, NULL, nsPrintSessionConstructor },
    { &kNS_DEVICE_CONTEXT_SPEC_CID, false, NULL, nsDeviceContextSpecGTKConstructor },
    { &kNS_PRINTDIALOGSERVICE_CID, false, NULL, nsPrintDialogServiceGTKConstructor },
#endif 
    { &kNS_IMAGE_TO_PIXBUF_CID, false, NULL, nsImageToPixbufConstructor },
#if defined(MOZ_X11)
    { &kNS_IDLE_SERVICE_CID, false, NULL, nsIdleServiceGTKConstructor },
#endif
    { NULL }
};

static const mozilla::Module::ContractIDEntry kWidgetContracts[] = {
    { "@mozilla.org/widget/window/gtk;1", &kNS_WINDOW_CID },
    { "@mozilla.org/widgets/child_window/gtk;1", &kNS_CHILD_CID },
    { "@mozilla.org/widget/appshell/gtk;1", &kNS_APPSHELL_CID },
    { "@mozilla.org/widget/lookandfeel;1", &kNS_LOOKANDFEEL_CID },
    { "@mozilla.org/filepicker;1", &kNS_FILEPICKER_CID },
    { "@mozilla.org/sound;1", &kNS_SOUND_CID },
    { NS_ACCELEROMETER_CONTRACTID, &kNS_ACCELEROMETER_CID },
    { "@mozilla.org/widget/transferable;1", &kNS_TRANSFERABLE_CID },
#ifdef MOZ_X11
    { "@mozilla.org/widget/clipboard;1", &kNS_CLIPBOARD_CID },
    { "@mozilla.org/widget/clipboardhelper;1", &kNS_CLIPBOARDHELPER_CID },
    { "@mozilla.org/widget/dragservice;1", &kNS_DRAGSERVICE_CID },
#endif
    { "@mozilla.org/widget/htmlformatconverter;1", &kNS_HTMLFORMATCONVERTER_CID },
    { "@mozilla.org/widget/bidikeyboard;1", &kNS_BIDIKEYBOARD_CID },
    { NS_NATIVEKEYBINDINGSINPUT_CONTRACTID, &kNS_NATIVEKEYBINDINGSINPUT_CID },
    { NS_NATIVEKEYBINDINGSTEXTAREA_CONTRACTID, &kNS_NATIVEKEYBINDINGSTEXTAREA_CID },
    { NS_NATIVEKEYBINDINGSEDITOR_CONTRACTID, &kNS_NATIVEKEYBINDINGSEDITOR_CID },
    { "@mozilla.org/gfx/screenmanager;1", &kNS_SCREENMANAGER_CID },
#ifdef NATIVE_THEME_SUPPORT
    { "@mozilla.org/chrome/chrome-native-theme;1", &kNS_THEMERENDERER_CID },
#endif
#ifdef NS_PRINTING
    { "@mozilla.org/gfx/printsettings-service;1", &kNS_PRINTSETTINGSSERVICE_CID },
    { "@mozilla.org/gfx/printerenumerator;1", &kNS_PRINTER_ENUMERATOR_CID },
    { "@mozilla.org/gfx/printsession;1", &kNS_PRINTSESSION_CID },
    { "@mozilla.org/gfx/devicecontextspec;1", &kNS_DEVICE_CONTEXT_SPEC_CID },
    { NS_PRINTDIALOGSERVICE_CONTRACTID, &kNS_PRINTDIALOGSERVICE_CID },
#endif 
    { "@mozilla.org/widget/image-to-gdk-pixbuf;1", &kNS_IMAGE_TO_PIXBUF_CID },
#if defined(MOZ_X11)
    { "@mozilla.org/widget/idleservice;1", &kNS_IDLE_SERVICE_CID },
#endif
    { NULL }
};

static void
nsWidgetGtk2ModuleDtor()
{
  nsFilePicker::Shutdown();
  nsSound::Shutdown();
  nsWindow::ReleaseGlobals();
  nsAppShellShutdown();
}

static const mozilla::Module kWidgetModule = {
    mozilla::Module::kVersion,
    kWidgetCIDs,
    kWidgetContracts,
    NULL,
    NULL,
    nsAppShellInit,
    nsWidgetGtk2ModuleDtor
};

NSMODULE_DEFN(nsWidgetGtk2Module) = &kWidgetModule;<|MERGE_RESOLUTION|>--- conflicted
+++ resolved
@@ -226,14 +226,12 @@
                                           eKeyBindings_TextArea);
 }
 
-<<<<<<< HEAD
 NS_DEFINE_NAMED_CID(NS_WINDOW_CID);
 NS_DEFINE_NAMED_CID(NS_CHILD_CID);
 NS_DEFINE_NAMED_CID(NS_APPSHELL_CID);
 NS_DEFINE_NAMED_CID(NS_LOOKANDFEEL_CID);
 NS_DEFINE_NAMED_CID(NS_FILEPICKER_CID);
 NS_DEFINE_NAMED_CID(NS_SOUND_CID);
-NS_DEFINE_NAMED_CID(NS_ACCELEROMETER_CID);
 NS_DEFINE_NAMED_CID(NS_TRANSFERABLE_CID);
 #ifdef MOZ_X11
 NS_DEFINE_NAMED_CID(NS_CLIPBOARD_CID);
@@ -260,38 +258,6 @@
 #if defined(MOZ_X11)
 NS_DEFINE_NAMED_CID(NS_IDLE_SERVICE_CID);
 #endif
-=======
-static const nsModuleComponentInfo components[] =
-{
-    { "Gtk2 Window",
-      NS_WINDOW_CID,
-      "@mozilla.org/widget/window/gtk;1",
-      nsWindowConstructor },
-    { "Gtk2 Child Window",
-      NS_CHILD_CID,
-      "@mozilla.org/widgets/child_window/gtk;1",
-      nsChildWindowConstructor },
-    { "Gtk2 AppShell",
-      NS_APPSHELL_CID,
-      "@mozilla.org/widget/appshell/gtk;1",
-      nsAppShellConstructor },
-    { "Gtk2 Look And Feel",
-      NS_LOOKANDFEEL_CID,
-      "@mozilla.org/widget/lookandfeel;1",
-      nsLookAndFeelConstructor },
-    { "Gtk2 File Picker",
-      NS_FILEPICKER_CID,
-      "@mozilla.org/filepicker;1",
-      nsFilePickerConstructor },
-    { "Gtk2 Sound",
-      NS_SOUND_CID,
-      "@mozilla.org/sound;1",
-      nsSoundConstructor },
-    { "Transferable",
-      NS_TRANSFERABLE_CID,
-      "@mozilla.org/widget/transferable;1",
-      nsTransferableConstructor },
->>>>>>> 08f99b05
 
 
 static const mozilla::Module::CIDEntry kWidgetCIDs[] = {
@@ -301,7 +267,6 @@
     { &kNS_LOOKANDFEEL_CID, false, NULL, nsLookAndFeelConstructor },
     { &kNS_FILEPICKER_CID, false, NULL, nsFilePickerConstructor },
     { &kNS_SOUND_CID, false, NULL, nsSoundConstructor },
-    { &kNS_ACCELEROMETER_CID, false, NULL, nsAccelerometerUnixConstructor },
     { &kNS_TRANSFERABLE_CID, false, NULL, nsTransferableConstructor },
 #ifdef MOZ_X11
     { &kNS_CLIPBOARD_CID, false, NULL, nsClipboardConstructor },
@@ -338,7 +303,6 @@
     { "@mozilla.org/widget/lookandfeel;1", &kNS_LOOKANDFEEL_CID },
     { "@mozilla.org/filepicker;1", &kNS_FILEPICKER_CID },
     { "@mozilla.org/sound;1", &kNS_SOUND_CID },
-    { NS_ACCELEROMETER_CONTRACTID, &kNS_ACCELEROMETER_CID },
     { "@mozilla.org/widget/transferable;1", &kNS_TRANSFERABLE_CID },
 #ifdef MOZ_X11
     { "@mozilla.org/widget/clipboard;1", &kNS_CLIPBOARD_CID },
